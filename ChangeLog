<<<<<<< HEAD
2011-10-30  Moritz Bunkus  <moritz@bunkus.org>

	* mmg: bug fix: A utility function for breaking a line into
	multiple ones was accessing invalid memory in rare situations
	causing mmg to crash. Could happen e.g. when adding a job to the
	job queue.
=======
2011-10-24  Moritz Bunkus  <moritz@bunkus.org>

	* mkvmerge: bug fix: mkvmerge will use DTS instead of PTS for VC1
	video tracks read from MPEG transport streams.
>>>>>>> 9c049e83

2011-10-23  Moritz Bunkus  <moritz@bunkus.org>

	* build system: Boost's "Range" library is now required.

	* build system: Boost v1.46.0 or newer is now required. As a
	consequence included copies of some of Boost's libraries have been
	removed (foreach, property tree).

	* build system: The C++ compiler must now support several features
	of the C++11 standard: initializer lists, range-based 'for' loops,
	right angle brackets, the 'auto' keyword and lambda
	functions. configure checks for each of these. For GCC this means
	at least v4.6.0.

2011-10-22  Moritz Bunkus  <moritz@bunkus.org>

	* mkvmerge: bug fix: Fixed reading MPEG transport streams on big
	endian systems.

	* mkvmerge: enhancement: Added support for reading AAC tracks from
	MPEG transport streams.

2011-10-17  Moritz Bunkus  <moritz@bunkus.org>

	* mkvmerge: bug fix: Relaxed the compatibility checks when
	concatenating VP8 video tracks.

2011-10-16  Moritz Bunkus  <moritz@bunkus.org>

	* mkvmerge: bug fix: Fixed PCM audio in WAV sometimes being
	detected as DTS.

	* mkvmerge: enhancement: The verbose identification mode will add
	the properties "default_duration", "audio_sampling_frequency" and
	"audio_channels" if appropriate and if the corresponding header
	elements are present.

2011-10-13  Moritz Bunkus  <moritz@bunkus.org>

	* Packaging: In v5.0.1 mmg's guide was accidentally moved into the
	"mkvtoolnix" Debian/Ubuntu package. It has been moved back into
	"mkvtoolnix-gui" again.

2011-10-11  Moritz Bunkus  <moritz@bunkus.org>

	* mkvmerge: enhancement: "Castilan" has been merged with "Spanish"
	into "Spanish; Castillan" in the ISO 639 language list as both
	share the same ISO 639-2 code "spa".

2011-10-09  Moritz Bunkus  <moritz@bunkus.org>

	* Released v5.0.1.

2011-10-08  Moritz Bunkus  <moritz@bunkus.org>

	* build system: Updated the Debian/Ubuntu files to debhelper
	v7/quilt 3.0 format.

	* mkvmerge: enhancement: Implemented support for yet another way
	of storing EAC3 and DTS in MPEG transport streams.

2011-10-05  Moritz Bunkus  <moritz@bunkus.org>

	* mkvinfo: bug fix: Track information was not reset when opening
	more than one file in the GUI.

2011-10-03  Moritz Bunkus  <moritz@bunkus.org>

	* mkvmerge: bug fix: The PGS subtitle output module was not
	outputting any packet in certain cases due to uninitialized
	variables.

2011-09-27  Moritz Bunkus  <moritz@bunkus.org>

	* mkvmerge: bug fix: Fixed mkvmerge not finding any track in TS
	streams whose first PMT packet could not be parsed (e.g. invalid
	CRC).

	* mkvmerge: bug fix: Fixed detection of TS streams that only
	contain one PAT or PMT packet within the first few KB but no
	others within the first 10 MB.

2011-09-24  Moritz Bunkus  <moritz@bunkus.org>

	* Released v5.0.0.

	* build system: libEBML 1.2.2 and libMatroska 1.3.0 are required
	for building. If external versions are not found or if they're too
	old then the included versions will be used as a fallback.

2011-09-21  Moritz Bunkus  <moritz@bunkus.org>

	* mkvmerge: bug fix: The "writing application" element will not be
	localized but always be written in English.

2011-09-20  Moritz Bunkus  <moritz@bunkus.org>

	* mkvmerge: new feature: MPEG TS: mkvmerge will extract the track
	languages from a corresponding clpi (clip info) file. That file is
	searched for in the same directory and in ../CLIPINF and must
	have the same base name but with the ".clpi" extension.

	* mkvmerge: enhancement: Added new stereo mode options to match
	the current specs. The new options are "anaglyph_green_magenta"
	(12), "both_eyes_laced_left_first" (13) and
	"both_eyes_laced_right_first" (14).

	* mkvmerge: The --stereo-mode named option "anaglyph" was renamed
	to "anaglyph_cyan_red" to match the specs. The numerical value
	(10) remains unchanged.

2011-09-18  Moritz Bunkus  <moritz@bunkus.org>

	* mkvextract: bug fix: Fixed attachment number displayed during
	extraction. Fix for bug 663.

	* mkvmerge: enhancement: MPEG TS: Added support for HDMV PGS
	subtitles.

	* mkvmerge: enhancement: MPEG TS: Added support for DTS HD Master
	Audio tracks.

2011-09-17  Moritz Bunkus  <moritz@bunkus.org>

	* mkvmerge: enhancement: MPEG TS: Streams that are mentioned in
	the PMT but do not actually contain data are neither reported
	during identification nor muxed.

2011-09-14  Moritz Bunkus  <moritz@bunkus.org>

	* mkvmerge: new feature: MPEG TS: Added support for reading the
	language code.

2011-09-13  Moritz Bunkus  <moritz@bunkus.org>

	* mmg: enhancement: Added MPEG transport streams to the "add file"
	dialog file selector.

	* mkvmerge: new feature: MPEG TS: Added support for normal DTS
	tracks.

	* mkvmerge: Tons of fixes and additions to the MPEG transport
	stream demuxer.

2011-09-10  Moritz Bunkus  <moritz@bunkus.org>

	* build system: configure will accept external versions of libEBML
	and libMatroska again. Minimum required versions are libEBML 1.2.1
	and libMatroska 1.1.0.

2011-09-07  DenB  <denb10@free.fr>

	* All: Updated the French translation with a complete set by DenB
	(see AUTHORS).

2011-09-05  Cosme Domínguez  <cosme.ddiaz@gmail.com>

	* mmg: mmg respects the XDG Base Directory Specification regarding
	its configuration files (environment variable
	$XDG_CONFIG_HOME/mkvtoolnix if set, otherwise
	~/.config/mkvtoolnix).

2011-08-24  Moritz Bunkus  <moritz@bunkus.org>

	* all: Added an Lithuanian translation by Mindaugas Baranauskas
	(see AUTHORS).

2011-08-14  Massimo Callegari  <massimocallegari@yahoo.it>

	* mkvmerge: new feature: Implemented a MPEG transport stream
	demuxer.

2011-08-02  Moritz Bunkus  <moritz@bunkus.org>

	* mkvmerge: enhancement: When looking for MPEG files with the same
	base name as a source file mkvmerge will be stricter what it
	accepts. The file name must consist of at least one char followed
	by "-" or "_" followed by a number. That will match VTS_01_1.VOB
	but not e.g. "some_series_s03e10.mpg".

2011-07-31  Moritz Bunkus  <moritz@bunkus.org>

	* mkvmerge: bug fix: Opening MPEG files with numbers in their name
	from folders with e.g. Cyrillic names failed on Windows.

	* mkvmerge: bug fix: Several elements are not written when
	creating WebM compliant files. In the segment headers: SegmentUID,
	SegmentFamily, ChapterTranslate, PreviousSegmentUID,
	NextSegmentUID. In the track headers: MinCache, MaxCache and
	MaxBlockAdditionID.

2011-07-19  Moritz Bunkus  <moritz@bunkus.org>

	* mkvmerge: enhancement: Sped up file identification by caching
	read operations.

	* mkvmerge: bug fix: Fixed identifying QuickTime/MP4 files that
	start with a 'skip' atom.

2011-07-13  Moritz Bunkus  <moritz@bunkus.org>

	* mkvmerge: bug fix: Fixed a crash when reading AVI files with DTS
	audio tracks that do not contain valid headers in the first couple
	of packets. Fix for bug 646.

2011-07-11  Moritz Bunkus  <moritz@bunkus.org>

	* Released v4.9.1.

	* mkvmerge: bug fix: Fixed endless loop when reading AVI files on
	Windows if MKVToolNix was compiled with a gcc mingw cross compiler
	v4.4.x. Fix for bug 642.

	* mkvmerge: bug fix: Fixed long file identification time caused by
	DV detection. Fix for bug 641.

2011-07-10  Moritz Bunkus  <moritz@bunkus.org>

	* Released v4.9.0.

2011-07-09  Moritz Bunkus  <moritz@bunkus.org>

	* mkvmerge: bug fix: DV files are recognized as an unsupported
	container type. Fix for bug 630.

	* mkvmerge: bug fix: Fixed handling block groups in Matroska
	files with a duration of 0.

2011-07-08  Moritz Bunkus  <moritz@bunkus.org>

	* mmg: Various compatibility fixes for use with wxWidgets 2.9.x.

2011-06-23  Moritz Bunkus  <moritz@bunkus.org>

	* mmg: bug fix: Fixed building with Sun Studio's C compiler.

2011-06-03  Moritz Bunkus  <moritz@bunkus.org>

	* mkvmerge: bug fix: ISO 639-2 terminology language codes are
	converted to the corresponding bibliography code upon file
	identification (e.g. 'deu' is converted to 'ger').

2011-06-02  Moritz Bunkus  <moritz@bunkus.org>

	* mkvinfo: bug fix: The timecode scale is retrieved first before
	applying it to the segment duration.

	* all: Added an Italian translation by Roberto Boriotti and
	Matteo Angelino (see AUTHORS).

2011-05-28  Moritz Bunkus  <moritz@bunkus.org>

	* mmg: bug fix: Fixed populating the 'compression' drop down box
	according to what mkvmerge was compiled with.

2011-05-26  Moritz Bunkus  <moritz@bunkus.org>

	* mkvmerge: bug fix: When a DTS track is read from a source file
	that provides timecodes (e.g. Matroska files) then those timecodes
	will be preserved.

2011-05-25  Moritz Bunkus  <moritz@bunkus.org>

	* mkvmerge: Fixed remuxing certain VC1 video tracks from Matroska
	files. Fix for bug 636.

2011-05-23  Moritz Bunkus  <moritz@bunkus.org>

	* Released v4.8.0.

	* mmg: bug fix (Windows): mmg will no longer convert the "mkvmerge
	executable" from just "mkvmerge" into a full path name when
	writing its preferences to the registry upon existing.

	* mkvmerge: enhancement: Added support for VobSub IDX files with
	negative "delay" fields.

2011-05-11  Moritz Bunkus  <moritz@bunkus.org>

	* mkvmerge: bug fix: The 'doc type read version' EBML header field
	is only set to 2 even if a stereo mode other than 'none' is used
	for at least one video track. Fix for bug 625.

2011-05-06  Moritz Bunkus  <moritz@bunkus.org>

	* mkvpropedit: new feature: Added support for adding, replacing
	and removing chapters.

2011-05-03  Moritz Bunkus  <moritz@bunkus.org>

	* All: Avoided a segmentation fault in gcc by not including a
	pre-compiled header if FLAC or CURL support is disabled.

	* mkvmerge: bug fix: Reading DTS files stored in 14-to-16 mode
	were read partially.

2011-04-28  Moritz Bunkus  <moritz@bunkus.org>

	* mkvmerge: enhancement: mkvmerge will rederive frame types for
	VC1 video tracks stored in Matroska files instead of relying on
	the container information. This fixes files created by
	e.g. MakeMKV that mark all frames as key frames even if they
	aren't.

2011-04-26  Moritz Bunkus  <moritz@bunkus.org>

	* mkvmerge: bug fix: Fixed detection of AAC files with ADIF
	headers. Fix for bug 626.

2011-04-25  Moritz Bunkus  <moritz@bunkus.org>

	* mkvmerge: bug fix: The 'doc type version' and 'doc type read
	version' EBML header fields are only set to 3 if a stereo mode
	other than 'none' is used for at least one video track. Fix for
	bug 625.

	* mkvmerge: enhancement: File identification for tracks read from
	Matroska files with a codec ID of "A_MS/ACM" will show the track's
	format tag field if it is unknown to mkvmerge. Implements bug
	624.

2011-04-22  Moritz Bunkus  <moritz@bunkus.org>

	* mkvmerge: new feature: Track, tag and attachment selection via
	--audio-tracks, --video-tracks etc. can have their meaning
	reversed by prefixing the list of IDs with "!". If it is then
	mkvmerge will copy all tracks/tags/attachments but the ones with
	the IDs given to the option (e.g. "--attachments !3,6").

	* mkvmerge: bug fix: Fixed handling AVIs with AAC audio format tag
	0x706d and bogus private data size. Fix for bug 623.

2011-04-20  Moritz Bunkus  <moritz@bunkus.org>

	* Released v4.7.0.

	* build system: For the time being the build system will always
	build and link statically against the internal versions of libEBML
	and libMatroska.

	* mkvmerge: bug fix: Fixed appending timecode calculation for
	appended subtitle tracks if the subtitle tracks are read from
	complex containers (e.g. Matroska, MP4, AVI etc). Fix for bug 620.

2011-04-15  Moritz Bunkus  <moritz@bunkus.org>

	* mkvextract: bug fix: Fixed extraction of MPEG-1/2 video tracks
	whose sequence headers change mid-stream but whose key frames are
	not all prefixed with a sequence header. Fix for bug 556.

	* mkvmerge: bug fix: Fixed reading AAC tracks from AVI files with
	7 bytes long codec data. Fix for bug 613.

	* mkvmerge: enhancement: Added support for WAV and AVI files that
	use a WAVEFORMATEXTENSIBLE structure (wFormatTag == 0xfffe). Fix
	for bug 614.

2011-04-14  Moritz Bunkus  <moritz@bunkus.org>

	* mmg: bug fix: The output file name extension will be updated on
	each track selection changed as well. The extension is based on
	the actually selected tracks, not on the presence of tracks of
	certain types. Fix for bug 615.

2011-04-13  Moritz Bunkus  <moritz@bunkus.org>

	* mkvmerge: bug fix: mkvmerge was dropping the last full DTS
	packet from a DTS files if that file was not encoded in "14-in-16"
	mode and if the file size was not divisible by 16.

2011-03-23  Moritz Bunkus  <moritz@bunkus.org>

	* mkvmerge: bug fix: Fixed huge slowdown when splitting by size is
	active with certain kinds of input files. Fix for bug 611.

	* mkvinfo: bug fix: Fixed redirecting the output into a file with
	"--redirect-output"/"-r" and verbosity levels of 2 and higher.

	* mkvpropedit, mmg header/chapter editor: bug fix: Fixed parsing
	Matroska files if mkvtoolnix is compiled with newer versions of
	libebml/libmatroska (SVN revisions after the releases of libebml
	1.2.0/libmatroska 1.1.0).

2011-03-14  Moritz Bunkus  <moritz@bunkus.org>

	* mkvmerge: bug fix: WAV files with unsupported format tags are
	rejected instead of being treated like containing PCM. Fix for bug
	610.

2011-03-13  Moritz Bunkus  <moritz@bunkus.org>

	* mkvmerge: enhancement: The EBML header values "doc type version"
	and "doc type read version" are both set to 3 if at least one of
	the video tracks uses the stereo mode parameter.

2011-03-09  Moritz Bunkus  <moritz@bunkus.org>

	* Released v4.6.0.

2011-03-08  Moritz Bunkus  <moritz@bunkus.org>

	* build system: Fixed building the Qt version of mkvinfo's
	GUI (again). Fix for bug 576.

2011-02-17  Moritz Bunkus  <moritz@bunkus.org>

	* mmg: bug fix: If the header editor finds 'language' elements
	with ISO-639-1 codes (e.g. "fra" instead of "fre" for "French")
	then it will map the code to the corresponding ISO-639-2 code. Fix
	for bug 598.

	* mmg: bug fix: Fixed one of the issues causing mmg to report that
	it is configured to use an unsupported version of mkvmerge when
	the reported version was actually empty.

	* mkvmerge: enhancement: HD-DVD subtitles are recognized as being
	an unsupported file format. This makes the error message presented
	to the user a bit clearer. Fix for bug 600.

2011-02-15  Moritz Bunkus  <moritz@bunkus.org>

	* build: Boost 1.36.0 or newer is required (up from 1.34.0). Also
	fixed building with v3 of Boost's filesystem library, e.g. with
	Boost 1.46.0 Beta 1 or newer.

	* mkvpropedit: new feature: Added support for adding, replacing
	and removing tags.

2011-02-07  Moritz Bunkus  <moritz@bunkus.org>

	* all: Added a translation for the programs into Turkish by
	ßouЯock (see AUTHORS).

2011-02-06  Moritz Bunkus  <moritz@bunkus.org>

	* build system: Fixed compilation if configure choses the internal
	versions of libebml and libmatroska while older versions are still
	installed in a location named with "-I..." or "-L..." in
	CFLAGS/CXXFLAGS/LDFLAGS or with configure's
	"--with-extra-includes" and "--with-extra-libs" options.

2011-01-31  Moritz Bunkus  <moritz@bunkus.org>

	* Released v4.5.0.

	* build: Building mkvtoolnix now requires libebml v1.2.0 and
	libmatroska v1.1.0 or later.

	* build: enhancement: mkvtoolnix now includes libebml and
	libmatroska. The configure script will use them if either no
	installed versions of them is found or if the installed version is
	too old.

2011-01-25  Moritz Bunkus  <moritz@bunkus.org>

	* mkvmerge: bug fix: Fixed an infinite loop when reading program
	stream maps in MPEG program streams. Part of a fix for bug 589.

2011-01-21  Moritz Bunkus  <moritz@bunkus.org>

	* mkvinfo: new feature: Added an option "--track-info" (short:
	"-t") that displays one-line statistics about each track at the
	end of the output. The statistics include the track's total size,
	duration, approximate bitrate and number of packets/frames.

	* mkvinfo: bug fix: The hexdump mode was accessing invalid memory
	if the data to dump was shorter than 16 bytes. It was also
	outputting the values as characters instead of hexadecimal
	numbers. Patch by ykar@list.ru. Fix for bug 591.

2011-01-20  Moritz Bunkus  <moritz@bunkus.org>

	* mmg: enhancement: The output file name extension is
	automatically set to ".mk3d" if the stereo mode parameter for any
	video track is changed to anything else than "mono" or the default
	value.

	* mmg: enhancement: Added ".mk3d" to the list of known file name
	extensions for Matroska files.

	* mkvmerge, mmg: enhancement: Updated the "stereo mode" parameter
	to match the current Matroska specifications.

2010-12-26  Moritz Bunkus  <moritz@bunkus.org>

	* mkvmerge: enhancement: If mkvmerge encounters invalid UTF-8
	strings in certain files or command line arguments then those
	strings will simply be cut short. Before mkvmerge was exiting with
	an error ("Invalid UTF-8 sequence encountered").

	* all: new feature: Added online update checks. The command line
	tools know a new parameter "--check-for-updates". mmg has a new
	menu entry ("Help" -> "Check for updates") and checks
	automatically when it starts, but at most once in 24 hours. Can be
	turned off in the preferences. This function requires libcurl and
	is not built if libcurl is not available.

2010-12-22  Moritz Bunkus  <moritz@bunkus.org>

	* mkvmerge: bug fix: Avoid a crash due to invalid memory access if
	a source file name contains numbers (happens only if mkvtoolnix is
	built with MS Visual Studio). Fix for bug 585.

2010-12-21  Moritz Bunkus  <moritz@bunkus.org>

	* mkvmerge: new feature: Added support for reading VP8 video from
	Ogg files. Implements bug 584.

	* mkvextract: enhancement: mkvextract will exit with an error if
	the user specifies track IDs that do not exist in the source
	file. This works in the "tracks" and "timecodes_v2" extraction
	modes. Fix for bug 583.

	* docs: mkvextract's man page has been updated to match the
	program's expected command line syntax for the "timecodes_v2"
	mode. Fix for bug 583.

2010-12-20  Moritz Bunkus  <moritz@bunkus.org>

	* build system: Fixed building the Qt version of mkvinfo's
	GUI. Fix for bug 576.

	* mkvmerge, mmg: bug fix: Option files could not contain options
	that started with '#' as they were interpreted as comment lines.

2010-11-15  Moritz Bunkus  <moritz@bunkus.org>

	* mkvmerge: new feature: The "default duration" header field is
	set for DTS audio tracks.

2010-11-09  Moritz Bunkus  <moritz@bunkus.org>

	* build system: mmg's guide and its images are installed into the
	location given by configure's "docdir" variable. Patch by Cristian
	Morales Vega (see AUTHORS).

2010-11-07  Moritz Bunkus  <moritz@bunkus.org>

	* all: Made the French translation selectable in all programs.

2010-11-01  Moritz Bunkus  <moritz@bunkus.org>

	* mmg: bug fix: On Mac OS X the application type is set to a
	foreground application preventing issues like the GUI never
	getting focus.

2010-10-31  Moritz Bunkus  <moritz@bunkus.org>

	* Released v4.4.0.

	* build system: bug fix: Installation no longer fails if xsltproc
	is available but the DocBook stylesheets aren't. Fix for bug 575.

	* mkvmerge: new feature: If the name of an input file starts with
	'=' then mkvmerge will not try to open other files with the same
	name (e.g. 'VTS_01_1.VOB', 'VTS_01_2.VOB', 'VTS_01_3.VOB') from
	the same directory. A single '=' as an argument disables this as
	well for the next input file. Implements bug 570.

	* mmg: new feature: Added an option to disable extra compression
	when adding tracks by default.

	* mkvmerge: bug fix: Made file type detection stricter for MP3,
	AC3 and AAC files. This prevents mis-detection of other file types
	as one of these for certain files. Fix for bug 574.

2010-10-19  Moritz Bunkus  <moritz@bunkus.org>

	* mkvmerge: bug fix: Fixed the usage of iterators with the STL
	"deque" template class. This caused mkvmerge to abort on systems
	which did not use the GNU implementation of the standard template
	library, e.g. OpenSolaris with the SunStudio compiler. Fix for bug
	567.

2010-09-28  Moritz Bunkus  <moritz@bunkus.org>

	* mkvmerge: enhancement: The warning about subtitle entries that
	are skipped because their start time is greater than their end
	time now includes the subtitle number.

2010-09-23  Moritz Bunkus  <moritz@bunkus.org>

	* Build system: bug fix: 'drake install' did not work if the login
	shell was not POSIX compatible (e.g. fish). Fix for bug 559.

2010-09-19  Moritz Bunkus  <moritz@bunkus.org>

	* mkvmerge: enhancement: When appending two Matroska files which
	both contain chapters the chapter entries of all editions will be
	merged even if the edition's UIDs were different to begin
	with. This is done based on the order of the edition. If both
	files contain three editions each then the chapters from the first
	edition in the second file will be put into the first edition from
	the first file; the chapters from the second edition into the
	second edition and so on.

	* all: Added a translation of the programs into French by
	Trinine (see AUTHORS).

	* mkvmerge: bug fix: The MPEG ES reader was accessing
	uninitialized data. This could lead to crashes or source files not
	being read correctly.

	* mkvmerge: bug fix: Using "--no-video" on AVI files caused the
	video track to be mistaken for an audio track and included
	anyway. Fix for bug 558.

2010-09-04  Moritz Bunkus  <moritz@bunkus.org>

	* Released v4.3.0.

	* mkvmerge: bug fix: Appending tracks which would normally be
	compressed (e.g. with header removal compression) and turning off
	compression for those tracks with "--compression TID:none" (or the
	corresponsing option in mmg) was resulting in the second and all
	following appended tracks to be compressed all the same.

2010-09-01  Moritz Bunkus  <moritz@bunkus.org>

	* mkvextract: bug fix: Errors such as 'file does not exist' did
	not cause mkvextract to quit. Instead it continued and exited with
	the result code 0.

2010-08-28  Moritz Bunkus  <moritz@bunkus.org>

	* mkvmerge: bug fix: Certain frames in certain h.264/AVC raw
	tracks were handled wrong, e.g. files created by x264 versions
	starting with revision 1665. The situation occured if an IDR slice
	comes immedtiately after a non-IDR slice and the IDR slice has its
	frame_num and pic_order_count_lsb fields set to 0.

2010-08-26  Moritz Bunkus  <moritz@bunkus.org>

	* mkvmerge: enhancement: Attachments will be rendered at the
	beginning of the file again. Fix for bug 516.

2010-08-24  Moritz Bunkus  <moritz@bunkus.org>

	* mkvpropedit, mmg's header editor: Fixed a crash corrupting files
	in certain situations. If the updated header fields required
	filling exactly one byte with an EbmlVoid element and if the next
	Matroska element's "size" was already written with its maximum
	length (8 bytes) then the crash would occur. Such files are
	written by e.g. lavf. Fix for bug 536.

2010-08-17  Moritz Bunkus  <moritz@bunkus.org>

	* All: bug fix: Fixed a couple of format strings in translations
	which could cause the programs to crash.

2010-08-14  Moritz Bunkus  <moritz@bunkus.org>

	* mkvinfo: new feature: mkvinfo will show the h.264 profile and
	level for AVC/h.264 tracks along with the CodecPrivate element.

2010-08-10  Moritz Bunkus  <moritz@bunkus.org>

	* mkvmerge: bug fix: Video tracks with a width or height of 0 are
	not read from AVI files anymore. Fix for bug 538.

2010-08-05  Moritz Bunkus  <moritz@bunkus.org>

	* mkvmerge: bug fix: Fixed an error with losing packets (error
	message "packet queue not empty") when reading IVF (VP8) files
	using --default-duration on it.

	* mkvmerge: bug fix: Fixed access to uninitialized memory in the
	MPEG-2 ES parser.

2010-08-03  Moritz Bunkus  <moritz@bunkus.org>

	* mmg: bug fix: The 'total remaining time' shown by the job
	manager was totally wrong. Fix for bug 529.

2010-08-01  Moritz Bunkus  <moritz@bunkus.org>

	* build system: The build system has been changed from "make" to
	"rake", the Ruby based build tool. MKVToolNix includes its own
	copy of it so all you need is to have Ruby itself installed. The
	build proecss has been tested with Ruby 1.8.6, 1.8.7 and
	1.9.1. Building is pretty much the same as before: "./configure",
	"./drake", "sudo ./drake install". Most of the build targets have
	similar if not identical names, e.g. "./drake install". You can
	override variables just like with make, e.g. "./drake
	prefix=/somewhere install".

2010-07-30  Moritz Bunkus  <moritz@bunkus.org>

	* mmg header editor: bug fix: If a file was loaded that did not
	contain 'track language' elements and those elements were
	unchanged then they would be set to 'und' upon saving. Now they're
	left as-is, and when adding them to the file the drop-down box
	defaults to 'eng' being selected as per Matroska default value
	specifications. Fix for bug 525.

2010-07-29  Moritz Bunkus  <moritz@bunkus.org>

	* mkvextract, mkvinfo, mkvpropedit: new feature: Added the option
	"-q" and its long version "--quiet". With "--quiet" active only
	warnings and errors are output. Fix for bug 527.

	* mkvmerge: bug fix: The option "--quiet" was not working
	properly.

	* mkgmerge: bug fix: mkvmerge was treating SSA/ASS subtitle files
	as audio files for the purpose of track selection (--no-subtitles
	/ --no-audio). Fix for bug 526.

2010-07-28  Moritz Bunkus  <moritz@bunkus.org>

	* Released v4.2.0.

	* mkvmerge: bug fix: mkvmerge was accessing invalid memory In
	certain cases, e.g. when appending Matroska files that use
	compression while turning compression off.

2010-07-27  Moritz Bunkus  <moritz@bunkus.org>

	* mkvmerge: bug fix: Splitting output files by size was basing its
	decision when to create a new file on an uninitialized
	variable. This caused effects like a lot of small files being
	created with sizes much smaller than the intended split size.

2010-07-19  Moritz Bunkus  <moritz@bunkus.org>

	* mkvmerge: bug fix: The speed with which mkvmerge skips garbage
	in DTS tracks has been greatly improved.

2010-07-18  Moritz Bunkus  <moritz@bunkus.org>

	* mkvmerge: enhancement: Reading Matroska files: DisplayWidth &
	DisplayHeight values that are obviously not meant to represent
	pixels but only to be used for aspect ratio calculation (e.g.
	16x9) are converted into proper ranges based on the track's
	PixelWidth & PixelHeight values and the quotient of DisplayWidth /
	DisplayHeight.

2010-07-12  Moritz Bunkus  <moritz@bunkus.org>

	* mkvmerge: enhancement: Attachments will be rendered at the end
	of the file instead of at the beginning. The attachments will be
	placed after the cues but before the chapters. Fix for bug 516.

	* mkvmerge: enhancement: Header removal compression has been
	enabled by default for MPEG-4 part 10 (AVC/h.264) video tracks
	with a NALU size field length of four bytes.

	* mkvmerge: bug fix: Header removal compression has been
	deactivated for MPEG-4 part 2 (aka DivX/Xvid) video tracks due to
	incompatibility with packed bitstreams.

2010-07-10  Moritz Bunkus  <moritz@bunkus.org>

	* mmg: enhancement: The taskbar progress is reset as soon as
	mkvmerge finishes/as soon as all jobs are done (Windows 7).

2010-07-06  Moritz Bunkus  <moritz@bunkus.org>

	* mkvmerge: bug fix: Fixed reading AVC/h.264 tracks from AVI files
	if they're stored without NALUs inside the AVI. Was broken by a
	fix for handling AVC/h.264 in NALUs inside AVI.

	* mkvmerge: bug fix: All readers that only handled file formats
	which do not contain more than one track did not respect the
	"--no-audio / --no-video / --no-subtitles" options. This applied
	to the following readers: AAC, AC3, AVC/h.264, CorePicture, Dirac,
	DTS, FLAC, IVF, MP3, MPEG ES, PGS/SUP, SRT, SSA, TrueHD, TTA, VC1,
	WAV and WavPack.

2010-07-05  Moritz Bunkus  <moritz@bunkus.org>

	* mkvmerge: enhancement: Improved reading text files that use
	mixed end-of-line styles (DOS & Unix mixed).

2010-07-04  Moritz Bunkus  <moritz@bunkus.org>

	* mkvmerge: bug fix: Fixed invalid memory access in the PCM
	packetizer. Fix for bug 510.

	* mmg: bug fix: When mmg starts it will check the entries in the
	file and chapter menu's list of recently used files and remove
	those entries that no longer exist. Fix for bug 509.

	* mkvmerge: bug fix: Fixed a crash when reading Matroska files
	that were damaged in a certain way.

2010-07-03  Moritz Bunkus  <moritz@bunkus.org>

	* Released v4.1.1.

	* mkvmerge: bug fix: Fixed invalid memory access in the header
	removal compressor. Fix for bug 508.

	* mmg: bug fix: mmg will no longer add .mmg files opened by the
	job runner to the file menu's list of recently opened files. Fix
	for bug 509.

2010-07-01  Moritz Bunkus  <moritz@bunkus.org>

	* Released v4.1.0.

2010-06-28  Moritz Bunkus  <moritz@bunkus.org>

	* mkvmerge: bug fix: Fixed reading AVC/h.264 tracks from AVI files
	if they're stored in NALUs inside the AVI.

2010-06-26  Moritz Bunkus  <moritz@bunkus.org>

	* Build system: enhancement: Improved the error reporting if
	certain Boost libraries are not found.

2010-06-25  Moritz Bunkus  <moritz@bunkus.org>

	* mkvmerge: enhancement: mkvmerge will report if it finds data
	errors in a Matroska file (e.g. due to storage failure or bad
	downloads). The position is reported as well as a periodic update
	as long as mkvmerge re-syncs to the next Matroska element.

	* mmg: enhancement: The "compression" drop down box is enabled for
	all track types. That way "no compression" can be forced for those
	tracks mkvmerge uses "header removal" compression for.

2010-06-23  Moritz Bunkus  <moritz@bunkus.org>

	* mmg: bug fix: Matroska files read from/written to by the header
	and chapter editors will no longer be kept opened and locked. Fix
	for bug 498.

	* mmg: bug fix: If mmg was called with "--edit-headers
	filename.mkv" then it crashed when the header editor was closed.

2010-06-21  Moritz Bunkus  <moritz@bunkus.org>

	* mkvmerge: enhancement: mkvmerge will start a new cluster before
	a key frame of the first video track. Fix for bug 500.

	* mkvmerge: enhancement: The default cluster length has been
	increased to five seconds (up from two seconds).

2010-06-20  Moritz Bunkus  <moritz@bunkus.org>

	* mkvmerge: bug fix: mkvmerge will no longer report nonsensical
	progress reports (e.g. -17239182%) when reading Matroska files
	with all the flags "--no-audio --no-video --no-subtitles"
	enabled. Fix for bug 505.

	* mmg: bug fix: Fixed a crash in the job runner when the total
	time was very big due to a division by zero.

	* mkvmerge: enhancement: Implemented write caching resulting in
	faster muxes especially on Windows writing to network shares.

2010-06-18  Moritz Bunkus  <moritz@bunkus.org>

	* mkvmerge: new feature: Added support for reading PGS subtitles
	from PGS/SUP files.

	* mkvmerge: bug fix: Specifying an FPS with "--default-duration"
	for AVC/h264 tracks in AVI files did not work. Fix for bug 492.

2010-06-15  Moritz Bunkus  <moritz@bunkus.org>

	* mkvmerge: bug fix: Fixed an invalid memory access possibly
	causing a crash in the AC3 detection code.

2010-06-14  Moritz Bunkus  <moritz@bunkus.org>

	* mmg: bug fix: Changing mmg's interface language did not change
	the entries in the "command line options" dialog if that dialog
	had been opened prior to the language change.

2010-06-12  Moritz Bunkus  <moritz@bunkus.org>

	* mkvmerge: enhancement: mkvmerge uses header removal compression
	by default for AC3, DTS, MP3, Dirac and MPEG-4 part 2 tracks.

	* all: Added desktop files for mmg/mkvinfo, a MIME type file for
	.mmg files and icons to the installation procedure on Linux. Most
	files were contributed by Cristian Morales Vega (see AUTHORS).

	* all: Added a translation of the programs into Spanish by Isra
	Lucas (see AUTHORS).

2010-06-11  Moritz Bunkus  <moritz@bunkus.org>

	* mkvmerge: bug fix: Fixed access to uninitialized memory when
	reading DTS tracks from AVI and Matroska files.

2010-06-10  Moritz Bunkus  <moritz@bunkus.org>

	* mkvmerge: bug fix: The Matroska reader will use the MPEG audio
	packetizer for MP2 tracks instead of the passthrough packetizer.

	* mkvmerge: bug fix: The Matroska reader did not handle compressed
	tracks correctly if the passthrough packetizer was used.

2010-06-08  Moritz Bunkus  <moritz@bunkus.org>

	* docs: Added a Dutch translation for the man pages by René
	Maassen (see AUTHORS).

2010-06-07  Moritz Bunkus  <moritz@bunkus.org>

	* mkvmerge: bug fix: The handling of Matroska files in which the
	'default track flag' is not present has been fixed.

2010-06-05  Moritz Bunkus  <moritz@bunkus.org>

	* Released v4.0.0.

	* build: Building mkvtoolnix now requires libebml v1.0.0 and
	libmatroska v1.0.0 or later.

2010-06-04  Moritz Bunkus  <moritz@bunkus.org>

	* all command line tools: bug fix: Fixed the output of eastern
	languages like Japanese or Chinese under cmd.exe on Windows.

2010-06-03  Moritz Bunkus  <moritz@bunkus.org>

	* mmg: new feature: Added the estimated remaining time to the mux
	and job dialogs.

2010-05-31  Moritz Bunkus  <moritz@bunkus.org>

	* all: Added a translation of the programs into Dutch by René
	Maassen (see AUTHORS).

2010-05-28  Moritz Bunkus  <moritz@bunkus.org>

	* mkvextract: feature removal: Removed support for extracting FLAC
	tracks into Ogg FLAC files. Instead they're always written into
	raw FLAC files. The option "--no-ogg" has been removed as well.

	* mkvmerge: feature removal: Removed support for the FLAC library
	older than v1.1.1.

	* mkvmerge: bug fix: Fixed support for reading FLAC tracks from
	Ogg files following the FLAC-in-Ogg-mapping established with FLAC
	v1.1.1. Fix for bug 488.

2010-05-27  Moritz Bunkus  <moritz@bunkus.org>

	* mmg: enhancement: The "mkvmerge executable" input in the
	preferences dialog is not read-only anymore. Final part of a fix
	for bug 490.

	* mmg: bug fix: mmg will output a warning if it is used with a
	mkvmerge executable whose version differs from mmg's version. Part
	of a fix for bug 490.

	* mmg: bug fix: If adding a file fails mkvmerge's error message
	will be shown in a scrollable dialog instead of a normal message
	box. Part of a fix for bug 490.

	* mmg: Added 'IVF' files to the list of known input file types.

	* mkvmerge: Added support for reading IVF files with VP8 video
	tracks.

	* mkvextract: Added support for extracting VP8 video tracks into
	IVF files.

2010-05-24  Moritz Bunkus  <moritz@bunkus.org>

	* mkvmerge, mkvinfo, mkvextract: bug fix: Fixed handling of
	clusters missing a cluster timecode element.

	* mkvinfo GUI: bug fix: Frames for simple blocks were shown at the
	wrong place in the element tree.

2010-05-23  Moritz Bunkus  <moritz@bunkus.org>

	* mkvmerge, mkvextract: Fixed handling of clusters with an unknown
	size.

2010-05-22  Moritz Bunkus  <moritz@bunkus.org>

	* mkvinfo: bug fix: Fixed handling clusters with an unknown size.

	* mkvinfo: new feature: Added an option ("-z" / "--size") for
	displaying each element's size property. Elements with an
	unknown/infinite size are shown as "size is unknown".

2010-05-21  Moritz Bunkus  <moritz@bunkus.org>

	* mmg: new feature: Added a checkbox for enabling "WebM"
	mode. This will also enable the same limitations that mkvmerge
	enables: Only VP8 and Vorbis tracks, no chapters, no tags. The
	output file name extension will be changed to ".webm" upon
	enabling the mode.

2010-05-19  Moritz Bunkus  <moritz@bunkus.org>

	* mkvmerge: change: mkvmerge will not write track header elements
	whose actual value equals their default value anymore.

2010-05-18  Moritz Bunkus  <moritz@bunkus.org>

	* mkvmerge: new feature: Neither chapters nor tags will be written
	to WebM compliant files. Warnings are issued if chapters or
	tags are found and not disabled.

	* mkvmerge: bug fix: Matroska files without clusters are accepted
	as valid input files again.

	* mmg: enhancement: Added "WebM" with the extension "webm" to
	the list of known file types.

	* mkvmerge: new feature: Added support for muxing VP8 video
	tracks.

	* mkvmerge: enhancement: mkvmerge will no longer put all clusters
	into a meta seek element resulting in smaller file size. The
	parameter "--no-clusters-in-meta-seek" has been renamed to
	"--clusters-in-meta-seek" and its meaning reverted.

	* mkvmerge: enhancement: WebM compatibility mode will be
	turned on automatically if the output file name's extension is
	'.webm', '.webma' or '.webmv'.

	* mkvinfo GUI: enhancement: Added "webm" to the list of known file
	name extensions for WebM files both for the "Open file" dialog
	and the drag & drop support.

2010-05-17  Moritz Bunkus  <moritz@bunkus.org>

	* mkvmerge: new feature: Added options "--webm"/"--web-media" that
	enable the WebM compatibility mode. In this mode only Vorbis
	audio tracks and VP8 video tracks are allowed. Neither chapters
	nor tags are allowed. The DocType element is set to "webm".

	* mkvinfo GUI: bug fix: Opening more than one file without
	restarting mkvinfo GUI could result in wrong timecodes due to
	variables not being reinitialized.

2010-05-16  Moritz Bunkus  <moritz@bunkus.org>

	* mkvinfo: bug fix: Binary elements shorter than 10 bytes were not
	output correctly.

2010-05-15  Moritz Bunkus  <moritz@bunkus.org>

	* Build system: bug fix: The man page installation process only
	installed the English originals instead of the Japanese and
	Chinese translations.

2010-05-14  Moritz Bunkus  <moritz@bunkus.org>

	* Released v3.4.0.

	* build: Building mkvtoolnix now requires libebml v0.8.0 and
	libmatroska v0.9.0 or later.

	* all: Added a translation into Ukrainian by Serj (see AUTHORS).

2010-05-06  Moritz Bunkus  <moritz@bunkus.org>

	* Windows installer: Added the choice to run the installer in the
	same languages that the GUIs support. Patch by Serj (see AUTHORS)
	with modifications by myself.

2010-04-27  Moritz Bunkus  <moritz@bunkus.org>

	* mkvmerge: bug fix: Fixed the handling of non-spec compliant
	AVC/h.264 elementary streams in Matroska files with the CodecID
	V_ISO/MPEG4/AVC. Fix for bug 486.

2010-04-23  Moritz Bunkus  <moritz@bunkus.org>

	* all: Added a translation into Russian by Serj (see AUTHORS).

2010-04-19  Moritz Bunkus  <moritz@bunkus.org>

	* mkvmerge: bug fix: mkvmerge will not output a message that it
	has extracted the display dimensions from AVC/h.264 bitstream if
	the source container (e.g. Matroska) overrides that setting. Fix
	for bug 485.

2010-04-12  Moritz Bunkus  <moritz@bunkus.org>

	* mmg's header editor, mkvpropedit: Fixed crashes with files
	created by Haali's GS Muxer containing "content encoding" header
	elements.

2010-04-11  Moritz Bunkus  <moritz@bunkus.org>

	* mkvextract: bug fix: Extracting SSA/ASS files which miss the
	"Text" column specifier in the "Format:" line are handled
	correctly. Fix for bug 483.

2010-04-07  Moritz Bunkus  <moritz@bunkus.org>

	* mkvmerge: bug fix: Fixed a segfault when reading Matroska files
	containing level 1 elements other than clusters with a size of 0.

2010-04-03  Moritz Bunkus  <moritz@bunkus.org>

	* Build system: The LINGUAS environment variable determines which
	man page and guide translations will be installed.

2010-03-24  Moritz Bunkus  <moritz@bunkus.org>

	* mkvmerge: bug fix: Fixed a tiny memory leak. Fix for bug 481.

	* Released v3.3.0.

	* Build system: Sped up builds by using pre-compiled
	headers. Patches by Steve Lhomme (see AUTHORS) and myself.

2010-03-23  Moritz Bunkus  <moritz@bunkus.org>

	* mkvmerge: bug fix: Fixed the default duration for interlaced
	MPEG-1/2 video tracks. Also added the 'interlaced' flag for such
	tracks. Patches by Xavier Duret (see AUTHORS). Fix for bug 479.

2010-03-22  Moritz Bunkus  <moritz@bunkus.org>

	* mkvmerge: bug fix: Specifying a FourCC with spaces at the end
	will not result in an error anymore. Fix for bug 480.

2010-03-19  Moritz Bunkus  <moritz@bunkus.org>

	* mkvmerge: bug fix: Timecodes for MPEG-1/2 tracks are calculated
	properly, especially for B frames. Patch by Xavier Duret (see
	AUTHORS). Fix for bug 475.

2010-03-18  Moritz Bunkus  <moritz@bunkus.org>

	* mkvmerge: enhancement: Added a message in verbosity level 2 to
	the splitting code. It reports before which timecode and after
	what file size a new file is started.

	* All: A lot of changes preparing mkvtoolnix for use with the
	upcoming libebml2/libmatroska2 versions were applied. Patches by
	Steve Lhomme (see AUTHORS).

2010-03-15  Moritz Bunkus  <moritz@bunkus.org>

	* mkvmerge: bug fix: Fixed a crash when reading Matroska files
	that contain Vorbis audio with in MS compatibility mode (CodecID
	A_MS/ACM). Fix for bug 477.

	* All: enhancement: Added support for old Mac-style line endings
	(only '\r' without '\n') in text files.

2010-03-11  Moritz Bunkus  <moritz@bunkus.org>

	* mmg: enhancement: Added the values "4483M" and "8142M" to the
	"split after this size" drop down box.

2010-03-06  Moritz Bunkus  <moritz@bunkus.org>

	* mmg: bug fix: Fixed compilation if gettext is not available.

2010-03-03  Moritz Bunkus  <moritz@bunkus.org>

	* Build system: Added project files and fixes for compilation with
	Microsoft Visual Studio 8. Patches by David Player (see AUTHORS).

	* Installer: bug fix: A couple of start menu links to pieces of
	the documentation were broken. Added missing start menu links to
	translations of the documentation.

	* mkvmerge: bug fix: The SRT reader skips empty lines at the
	beginning of the file.

2010-03-02  Moritz Bunkus  <moritz@bunkus.org>

	* Build system: bug fix: Fixed the configure script and compilation
	on OpenSolaris.

2010-02-26  Moritz Bunkus  <moritz@bunkus.org>

	* Installer: bug fix: The "jobs" directory in the application data
	folder is removed during uninstallation if the user requests
	it. Fix for bug 474.

	* mkvextract: bug fix: Fixed granulepos calculation when
	extracting Vorbis tracks into Ogg files. Fix for bug 473.

2010-02-24  Moritz Bunkus  <moritz@bunkus.org>

	* All: bug fix: The programs will no longer abort with an error
	message if a selected interface translation is not available. The
	"C" locale is used instead. Fix for bug 472.

2010-02-23  Moritz Bunkus  <moritz@bunkus.org>

	* mkvmerge, mkvextract: enhancement: Improved the error resilience
	when dealing with damaged Matroska files. When a damaged part is
	encountered reading will continue at the next cluster.

2010-02-20  Moritz Bunkus  <moritz@bunkus.org>

	* mkvmerge: bug fix: Fixed the handling of UTF-16 encoded chapter
	names in MP4/MOV files.

2010-02-18  Moritz Bunkus  <moritz@bunkus.org>

	* mkvmerge: enhancement: Some Matroska files contain h.264/AVC
	tracks lacking their CodecPrivate element (e.g. files created by
	gstreamer's muxer). For such tracks the CodecPrivate element (the
	AVCC) is re-created from the bitstream. Fix for bug 470.

	* mkvmerge: bug fix: MP4 files that do contain edit lists but
	whose edit lists do not span the entire file are processed
	properly. Such files are created by current x264 builds. Fix for
	bug 469.

2010-02-13  Moritz Bunkus  <moritz@bunkus.org>

	* Build system: Fixed configure for systems on which 'echo' does
	not support the '-n' parameter (e.g. Mac OS).

2010-02-12  Moritz Bunkus  <moritz@bunkus.org>

	* Released v3.2.0.

	* Build requirements changed: The GUIs for mkvtoolnix now require
	wxWidgets 2.8.0 or newer.

2010-02-11  Moritz Bunkus  <moritz@bunkus.org>

	* mmg, mkvpropedit: Fixed another bug causing a crash writing
	chapters/other elements to existing Matroska files.

2010-02-10  Moritz Bunkus  <moritz@bunkus.org>

	* Build system: bug fix: Improved detection of Boost::Filesystem
	for newer Boost versions.

2010-02-09  Moritz Bunkus  <moritz@bunkus.org>

	* docs: Added a Chinese Simplified translation for the man pages
	by Dean Lee (see AUTHORS).

2010-02-06  Moritz Bunkus  <moritz@bunkus.org>

	* mkvmerge: bug fix: Outputting error messages about invalid XML
	files will not cause mkvmerge to crash on Windows anymore.

	* mmg: enhancement: Added an input field for the segment info XML
	file (mkvmerge's "--segmentinfo" option) on the "global" tab.

2010-02-03  Moritz Bunkus  <moritz@bunkus.org>

	* mmg: bug fix: The jobs will be saved in the 'mkvtoolnix/jobs'
	sub-directory of the 'application data' folder instead of the
	'jobs' folder in the current directory. On Windows this is the
	special 'application data' folder inside the user's profile
	directory, e.g. 'C:\Users\mbunkus\AppData\mkvtoolnix'. On
	non-Windows systems this is the folder '.mkvtoolnix' in the user's
	home directory.
	mmg's configuration file has also been moved from ~/.mkvmergeGUI
	to ~/.mkvtoolnix/config on non-Windows systems.
	Fix for bug 466.

2010-01-28  Moritz Bunkus  <moritz@bunkus.org>

	* mkvextract: bug fix: Files are only opened for reading, not for
	writing, so that mkvextract will work on files the user only has
	read-only permissions for.

	* mkvextract: bug fix: Modes 'attachments', 'chapters', 'tags' and
	'cuesheet': mkvextract will output an error message if the file
	cannot be opened (e.g. because it does not exist or due to lack of
	access).

2010-01-24  Moritz Bunkus  <moritz@bunkus.org>

	* mmg: enhancement: Changing the interface language does not
	require a restart anymore.

	* mkvmerge: bug fix: Reading VOB files bigger than 4 GB was broken
	in v3.1.0 on 32bit platforms.

2010-01-22  Moritz Bunkus  <moritz@bunkus.org>

	* mmg: bug fix: Tooltips were not word-wrapped on Windows.

	* mkvinfo: enhancement: Added the "EBML maximum size length"
	element to the list of known elements. Fix for bug 464.

2010-01-20  Moritz Bunkus  <moritz@bunkus.org>

	* mmg: new feature: Added a control for mkvmerge's "--cropping"
	parameter.

	* mmg: enhancement: Added the file extensions ".dtshd", ".dts-hd",
	".truehd" and ".true-hd" to mmg's"'add/append file" dialogs.

	* mkvextract: bug fix: "mkvextract --version" was only writing an
	empty string. Fix for bug 463.

2010-01-18  Moritz Bunkus  <moritz@bunkus.org>

	* Released v3.1.0.

2010-01-11  Moritz Bunkus  <moritz@bunkus.org>

	* mkvmerge: bug fix: If the first input file was a Quicktime/MP4
	file and all tracks from that file were deselected for muxing then
	mkvmerge would crash. Fix for bug 458.

2010-01-09  Moritz Bunkus  <moritz@bunkus.org>

	* mmg: bug fix: The option 'AAC is SBR/HE-AAC' was not honored
	for appended AAC tracks. This could lead to mkvmerge aborting with
	an error that the track parameters did not match if it itself
	could not detect HE-AAC in the second file.

2010-01-06  Moritz Bunkus  <moritz@bunkus.org>

	* documentation: Added a Chinese Simplified translation for mmg's
	guide by Dean Lee (see AUTHORS).

2010-01-05  Moritz Bunkus  <moritz@bunkus.org>

	* documentation: Added a Japanese translation for the man pages by
	Katsuhiko Nishimra (see AUTHORS).

2010-01-03  Moritz Bunkus  <moritz@bunkus.org>

	* mmg: bug fix: The output file name is checked for invalid
	characters before the muxing process is started. Fix for bug 455.

	* mkvpropedit, mmg: bug fix: Files with an infinite segment size
	are handled correctly now. Fix for bug 438.

	* mkvmerge: bug fix: Matroska files which have its 'tracks'
	element located behind the clusters are read correctly now.

	* mmg: enhancement: After muxing the "abort" button is changed to
	"open folder" which opens the explorer on the output file's
	folder. This only happens on Windows.

2010-01-02  Moritz Bunkus  <moritz@bunkus.org>

	* mmg: enhancement: When constructing the output file name mmg
	will only suggest names that don't exist already by appending a
	number to the file name (e.g. resulting in "/path/file (1).mkv").

2009-12-30  Moritz Bunkus  <moritz@bunkus.org>

	* mkvmerge: new feature: Added support for reading chapters from
	MP4 files that are stored in tracks with subtype 'text'. Such
	files are used e.g. on iPods/iPhones and can be created by
	HandBrake. Fix for bug 454.

2009-12-29  Moritz Bunkus  <moritz@bunkus.org>

	* mmg: bug fix: The "tags" input box on the "general track
	options" tab was not updated when a track was selected. Fix for
	bug 453.

2009-12-28  Moritz Bunkus  <moritz@bunkus.org>

	* mkvmerge, mmg: new feature: If a MPEG-2 program stream file is
	added to mkvmerge whose base name ends in a number then mkvmerge
	will automatically read and process all other files in the same
	directory with the same base name, same extension and different
	numbers. Those files are treated as if they were a single big
	file. This applies e.g.  to VOB files from DVD images that are
	named VTS_01_1.VOB, VTS_01_2.VOB, VTS_01_3.VOB etc. mmg will
	output an error message if the user tries to add or append one of
	the other files that mkvmerge will process automatically (e.g. if
	the user has added VTS_01_1.VOB already and tries to append
	VTS_01_2.VOB).

	This also fixes bug 437.

	* Build requirements changed: mkvtoolnix requires Boost v1.34.0 or
	later. It requires the Boost::Filesystem library (with all Boost
	versions) and the Boost::System libraries (starting with Boost
	v1.35.0).

2009-12-26  Moritz Bunkus  <moritz@bunkus.org>

	* mkvmerge: enhancement: SRT files with negative timecodes will
	are not rejected anymore. Negative timecodes will be adjusted to
	start at 00:00:00.000.

2009-12-25  Moritz Bunkus  <moritz@bunkus.org>

	* mkvextract: new feature: Added support for extracting Blu-Ray
	subtitles (CodecID "S_HDMV/PGS").

2009-12-19  Moritz Bunkus  <moritz@bunkus.org>

	* mkvmerge/mmg: enhancement: Added an option '--segment-uid' for
	specifying the segment UIDs to use instead of having to use a XML
	file and '--segmentinfo'.

	* Installer: The installer will no longer offer to run mmg after
	it has been installed. On Windows setups where a normal user
	account doesn't have administrator privileges this caused mmg to
	be run as the user "Administrator" instead of the normal user
	account causing confusion and some things not to work, e.g. drag &
	drop.

2009-12-17  Moritz Bunkus  <moritz@bunkus.org>

	* mkvmerge: bug fix: Zero-length frames in Theora bitstreams as
	created by libtheora v1.1 and later were dropped. Fix for bug
	450.

2009-12-15  Moritz Bunkus  <moritz@bunkus.org>

	* mmg: bug fix: On Windows 2000/XP the 'add/append file' dialog
	was not showing files with certain extensions (e.g. ".srt" or
	".mp4") if the option "all supported media files" was
	selected. Fix for bug 448.

2009-12-12  Moritz Bunkus  <moritz@bunkus.org>

	* Released v3.0.0.

	* mmg: enhancement: Added support for showing the muxing progress
	for both normal muxes and the job manager in Windows 7's taskbar.

2009-12-06  Moritz Bunkus  <moritz@bunkus.org>

	* all: bug fix: The charset for output in cmd.exe for non-English
	interface languages has been fixed on Windows Vista and Windows 7.

	* all: enhancement for Windows platforms: If one of the mkvtoolnix
	components is run without having been installed before then
	translations will be read from the directory the .exe is run
	from.

2009-12-05  Moritz Bunkus  <moritz@bunkus.org>

	* configure: Added an option ('--without-build-timestamp') that
	omits the build timestamp from all version information so that two
	builds of mkvtoolnix can be byte-identical.

2009-12-04  Moritz Bunkus  <moritz@bunkus.org>

	* mkvpropedit, mmg: bug fix: Editing headers of files created by
	HandBrake would cause crashes and/or corrupted files after
	saving. Fix for bug 445.

2009-11-25  Moritz Bunkus  <moritz@bunkus.org>

	* Released v2.9.9.

2009-11-11  Moritz Bunkus  <moritz@bunkus.org>

	* mmg: bug fix: The warning that no FPS has been entered for
	AVC/h.264 elementary streams is not shown anymore for appended
	tracks (only once for the first track that they're appended to).

2009-10-25  Moritz Bunkus  <moritz@bunkus.org>

	* mkvmerge: bug fix: The pixel cropping parameters were not kept
	when muxing from Matroska files.

	* mkvmerge: bug fix: The display width/height parameters were not
	kept when muxing from Matroska files if the bitstream of the track
	contained different aspect ratio information. Now the order is
	"command line" first, "source container" second and "bitstream"
	last.

2009-09-04  Moritz Bunkus  <moritz@bunkus.org>

	* mkvmerge: bug fix: Fixed the subtitle track selection for AVI
	files.

2009-08-23  Moritz Bunkus  <moritz@bunkus.org>

	* mkvmerge: enhancement: A single '+' causes the next file to be
	appended just like putting the '+' in front of the file name.

2009-08-21  Moritz Bunkus  <moritz@bunkus.org>

	* mkvmerge: bug fix: The integrated help ('--help') contained
	wrong information about the '--sync' option. Fix for bug 435.

2009-08-18  Moritz Bunkus  <moritz@bunkus.org>

	* mmg: enhancement: The file dialogs for 'add file'/'append file'
	will show files with extensions in all uppercase as well. This
	only applies to file systems that distinguish between case
	(e.g. most of the non-Windows, non-FAT world). Fix for bug 433.

2009-08-16  Moritz Bunkus  <moritz@bunkus.org>

	* mkvmerge: bug fix: Missing ChapterLanguage elements were assumed
	to be set to "und". They're now assumed to be "eng" in accordance
	with the Matroska specifications.

	* Added a new program 'mkvpropedit' that can modify certain
	properties of existing Matroska files. It is mmg's header editor,
	just for the command line.

2009-08-13  Moritz Bunkus  <moritz@bunkus.org>

	* Released v2.9.8.

	* mmg: bug fix: The inputs for timecode files and the language are
	deactivated if the user has selected a track that will be appended
	to another track. Fix for bug 432.

2009-08-06  Moritz Bunkus  <moritz@bunkus.org>

	* mmg: bug fix: mmg will handle multiple consecutive spaces in the
	options given with "add command line options" properly and not
	cause mkvmerge to exit with misleading error messages anymore. The
	"add command line options" dialog has been reordered, and the drop
	down box in it is now read-only. Fixes for bug 429.

	* doc, mmg: bug fix: The tooltip and documentation for the 'delay'
	option was misleading. Fix for bug 420.

2009-07-31  Moritz Bunkus  <moritz@bunkus.org>

	* mmg/header editor: enhancement: Implemented a considerable
	speedup in the processing of large files.

2009-07-30  Moritz Bunkus  <moritz@bunkus.org>

	* mmg/header editor: bug fix: The header editor copes better with
	files that do not contain all mandatory header fields. The missing
	ones are added or assumed to be default values.

2009-07-23  Moritz Bunkus  <moritz@bunkus.org>

	* all: bug fix: Selecting the translations with the
	"--ui-language" option did not work on Mac OS X.

2009-07-16  Moritz Bunkus  <moritz@bunkus.org>

	* mkvmerge: bug fix: Fixed an invalid memory access in the VobSub
	reader module. Fix for bug 426.

	* mmg: bug fix: Tracks added from Matroska files did not get their
	'default track' drop down box set correctly if the flag was 'off'
	in the source file and no other track of its kind hat its 'default
	track' flag set.

	* mkvmerge: bug fix: mkvmerge was wrongly turning the 'default
	track' flag back on for the first subtitle track muxed from a
	Matroska file if none of the subtitle tracks muxed had their
	'default track' flag set in their source files and if the user
	didn't use the '--default-track' option for setting that flag
	explicitely.

2009-07-15  Moritz Bunkus  <moritz@bunkus.org>

	* mmg: bug fix: Running mkvmerge on Windows from an installation
	directory with two spaces in the path (e.g. "C:\Program
	Files\Video tools\mkvtolnix") crashed mmg when the user started
	muxing. Fix for bug 419.

2009-07-13  Moritz Bunkus  <moritz@bunkus.org>

	* mmg: bug fix: Files for which all tracks were disabled were left
	out from mkvmerge's command line so that tags, chapters and
	attachments were not copied from such files either.

	* mkvmerge: bug fix: Appending MPEG4 part 2 video tracks from
	Matroska files which contain aspect ratio information will not
	result in an error message "connected_to > 0" anymore. Fix for bug
	427.

2009-07-06  Moritz Bunkus  <moritz@bunkus.org>

	* mkvmerge: bug fix: Fixed the audio sync for tracks read from AVI
	files containing garbage at the beginning. Fix for bug 421.

	* mmg: bug fix: Trying to save chapters that contain editions
	without a single chapter entry does no longer result in a crash
	but a descriptive error message instead. Saving empty chapters to
	a Matroska file will remove all chapters contained in the file
	instead of not doing anything. Fixes for bug 422.

2009-07-05  Moritz Bunkus  <moritz@bunkus.org>

	* mkvinfo: enhancement: Implemented speed-ups of up to 50% for
	middle to larger files.

2009-07-02  Moritz Bunkus  <moritz@bunkus.org>

	* mkvmerge: bug fix: Fixed reading AVC/h.264 video tracks from OGM
	files. Fix for bug 418.

	* mmg: bug fix: The chapter language for chapters copied from
	source files (e.g. Matroska, MP4 or OGM files) is only changed if
	the user has selected any language other than "und". Fix for bug
	420.

	* mmg: bug fix: mmg will no longer show an error message if the
	user has not selected a country in the "chapters" tab of the
	preferences dialog.

2009-07-01  Moritz Bunkus  <moritz@bunkus.org>

	* Released v2.9.7.

2009-06-28  Moritz Bunkus  <moritz@bunkus.org>

	* mkvmerge: bug fix: The handling of NVOPs in native MPEG4 part 2
	video storage has been improved. NVOPs are dropped again both from
	packed and non-packed bitstreams, and timecodes are adjusted to
	match the number of dropped frames.

2009-06-25  Moritz Bunkus  <moritz@bunkus.org>

	* mmg: The "preferences" dialog has been split up into several
	tabs. Some other preferences available in other dialogs have been
	merged into the "preferences" dialog.

	* mkvmerge: bug fix: The I frame detection for AVC/h.264 video has
	been fixed. Sometimes a single I frame was recognized as two or
	more consecutive I frames resulting in garbled display and wrong
	timestamps. Fix for bug 415.

2009-06-23  Moritz Bunkus  <moritz@bunkus.org>

	* mmg: new feature: The list of common languages can be configured
	by the user via the 'preferences' dialog.

2009-06-22  Moritz Bunkus  <moritz@bunkus.org>

	* all: bug fix: The programs do not try to close iconv handles -1
	anymore which resulted in segfault during uninitialization on some
	platforms (e.g. FreeBSD, Mac OS X). Fix for bug 412.

2009-06-21  Moritz Bunkus  <moritz@bunkus.org>

	* mkvmerge: bug fix: Complete rewrite of the code for the native
	storage mode for MPEG4 part 2 video tracks. Fix for bug 298.

2009-06-18  Moritz Bunkus  <moritz@bunkus.org>

	* mkvmerge: bug fix: Made the detection rules for raw MP3, AC3 and
	AAC audio files more strict. This avoids a mis-detection of
	certain files, e.g. AVC/h.264 ES files being misdetected as MP3
	files. Fix for bug 414.

2009-06-14  Moritz Bunkus  <moritz@bunkus.org>

	* mkvmerge: bug fix: Appending MP4 or OGM files with chapters will
	merge the chapters from all appended files and not just take the
	chapters from the first file and discard the chapters from the
	following files. Fix for bug 397.

	* mkvmerge, mmg: new feature: The language for chapters read from
	files such as OGM and MP4 files can be chosen with the
	--chapter-language command line option. Fix for bug 399.

	* mkvmerge, mmg: new feature: Chapter and tag information
	contained in source files are now shown in the "track" selection
	box and can be toggled individually. The user can set the charset
	for chapters if the source file's chapters are not encoded in
	UTF-8 (e.g. in some OGM/MP4 files). The old file specific
	checkboxes "no tags" and "no chapters" have been removed. Fix for
	bug 400.

2009-06-13  Moritz Bunkus  <moritz@bunkus.org>

	* mmg: bug fix: The chapter editor was corrupting Matroska files
	if the chapters were saved to a file twice in a row without
	reloading them from the Matroska file.

2009-06-09  Moritz Bunkus  <moritz@bunkus.org>

	* mmg: enhancement: If the user selects the option "Verify" from
	the "Chapters" menu then a message will be shown even if the
	validation succeeded. Fix for bug 410.

	* mmg/mkvmerge: bug fix: Adding MP4 files with chapter entries
	that are not encoded in UTF-8 will not result in mkvmerge aborting
	with a message about invalid UTF-8 sequences anymore. Fix for bug
	408.

2009-06-07  Moritz Bunkus  <moritz@bunkus.org>

	* Released v2.9.5.

2009-06-06  Moritz Bunkus  <moritz@bunkus.org>

	* mkvmerge: bug fix: The handling of TrueHD/MLP audio in MPEG
	program streams was broken resulting in many dropped packets.

	* all: bug fix: There was the possibility that invalid memory
	access occured and e.g. mkvmerge crashed on systems with the
	posix_fadvise() function (mainly Linux) if mkvmerge was opening
	several files from certain file systems (e.g. VFAT). Apart from
	obvious crashes the only other side effect was that the
	posix_fadvise() function would not be used resulting in slightly
	worse I/O performance.

2009-05-31  Moritz Bunkus  <moritz@bunkus.org>

	* mkvmerge: new feature: Improved the control over which tags get
	copied from a source file to the output file. The old option
	"--no-tags" was replaced with the new options "--no-global-tags"
	which causes global tags not to be copied and "--no-track-tags"
	which causes track specific tags to not be copied. The new option
	"--track-tags" can be used to select tracks for which tags will be
	copied. The default is still to copy all existing tags.

	* mkvmerge: new feature: Included chapters, global and track
	specific tracks in the output of mkvmerge's identification mode.

	* mkvmerge: Renamed a couple of command line options to make the
	command line interface more consistent: "--no-audio",
	"--no-video", "--no-subtitles", "--no-buttons", "--audio-tracks",
	"--video-tracks", "--subtitle-tracks", "--button-tracks". The old
	versions of these options "--noaudio", "--novideo", "--nosubs",
	"--nobuttons", "--atracks", "--vtracks", "--stracks" and
	"--btracks" still work.

	* mkvmerge: bug fix: The sequence header of MPEG-1/2 video tracks
	is put into the CodecPrivate again while still leaving sequence
	headers in the bitstream as well. This is more compatible with
	some existing parsers.

2009-05-30  Moritz Bunkus  <moritz@bunkus.org>

	* mmg: bug fix: Removed the check if the user has added
	tracks and files before starting mkvmerge because mkvmerge itself
	is able to create track-less files (e.g. chapters only). Fix for
	bug 402.

	* mkvmerge: bug fix: Improved the handling of consecutive AC3
	packets with the same timecode (e.g. if AC3 is read from MP4
	files). Fix for bug 403.

2009-05-27  Moritz Bunkus  <moritz@bunkus.org>

	* mkvmerge: bug fix: Fixed an endless loop in the TrueHD code
	occuring when the TrueHD stream is damaged somewhere.

2009-05-26  Moritz Bunkus  <moritz@bunkus.org>

	* mkvmerge: bug fix: Fixed the detection of MPEG transport streams
	with other packet sizes than 188 bytes (e.g. 192 and 204 bytes).

2009-05-24  Moritz Bunkus  <moritz@bunkus.org>

	* mkvmerge: bug fix: The detection of invalid padding packet
	lengths in the MPEG program stream reader was improved to not
	produce as many false positives. Patch by Todd Schmuland (see
	AUTHORS). Fix for bug 393.

2009-05-23  Moritz Bunkus  <moritz@bunkus.org>

	* mkvmerge: new feature: Added support for the FourCCs ".mp3" and
	"XVID" in QuickTime files.

	* mmg: bug fix: Pressing 'return' in the job dialog will close the
	dialog on Windows, too. Fix for bug 392.

2009-05-22  Moritz Bunkus  <moritz@bunkus.org>

	* mmg: bug fix: Fixed the behaviour of how mmg sets the output
	file name automatically if the option is enabled. If the user adds
	more than one file then the extension of the output file name is
	set each time a file is added and not only when the first one
	is. The full file name and path will only be set when the first
	file is added. Fix for bug 391.

	* Released v2.9.0.

2009-05-17  Moritz Bunkus  <moritz@bunkus.org>

	* all: Added a translation to Traditional Chinese by Dean
	Lee (see AUTHORS).

	* mkvmerge: bug fix: mkvmerge was not handling dropped frames well
	when converting from VfW-mode MPEG-4 part 2 to native mode MPEG-4
	part 2 (with '--engage native_mpeg4'). This resulted in timecodes
	being to low which in turn resulted in the loss of audio/video
	synchronization. Fix for bug 236.

2009-05-16  Moritz Bunkus  <moritz@bunkus.org>

	* mkvextract: bug fix: The modes 'chapters', 'cuesheet' and 'tags'
	did not honor the '--redirect-output' option and where always
	writing to the standard output.

	* mkvmerge: new feature: Added a hack ('vobsub_subpic_stop_cmds')
	that causes mkvmerge to add 'stop display' commands to VobSub
	subtitle packets that do not have a duration field. Patch by Todd
	Schmuland (see AUTHORS).

2009-05-15  Moritz Bunkus  <moritz@bunkus.org>

	* mmg: enhancement: Changed how mmg sets the output file name
	automatically if the option is enabled. If the user adds more than
	one file then the output file name is set each time a file is
	added and not only when the first one is unless the user has
	changed the output file name manually. Fix for bug 229.

2009-05-14  Moritz Bunkus  <moritz@bunkus.org>

	* mkvmerge: enhancement: Improved support for QuickTime audio
	tracks with version 2 of the STSD sound descriptor.

	* mmg: bug fix: The "remove all" button was sometimes disabled
	even though there were still files left to be removed.

	* mkvmerge: enhancement: The MPEG program stream reader will now
	detect invalid padding packets and skip only to the next 2048 byte
	packet boundary instead of skipping several good packets. Patch by
	Todd Schmuland (see AUTHORS).

	* mmg: enhancement: The "no chapters" checkbox can now be used for
	QuickTime/MP4 files and OGM files as well.

	* mkvmerge: enhancement: The OGM reader will only print the
	warning that no chapter charset has been set by the user if the
	title or the chapter information contained in the OGM file is
	actually used and not overwritten with '--title ...' or
	'--no-chapters'.

2009-05-13  Moritz Bunkus  <moritz@bunkus.org>

	* mkvextract: bug fix: The VobSub extraction was made more
	compatible with most applications. Fix for bug 245. Patch by Todd
	Schmuland (see AUTHORS).

	* mkvmerge: bug fix: Fixed support for Windows systems that use
	code pages that are not supported by the iconv library (e.g. code
	page 720). mkvmerge was exiting with warnings causing mmg to
	report that file identification had failed. Fix for bug 376.

2009-05-12  Moritz Bunkus  <moritz@bunkus.org>

	* mkvmerge: new feature: Added support for handling MPEG-1/-2
	video in AVI files. Fix for bug 388.

2009-05-11  Moritz Bunkus  <moritz@bunkus.org>

	* all: bug fix: Global variables are deconstructed in a
	pre-defined way no longer causing segfaults when the programs are
	about to exit.

	* mkvmerge: enhancement: Implemented small speedups for some
	common memory operation (affects e.g. the MPEG program stream
	parser).

	* mkvmerge: bug fix: Fixed potential and actual segmentation
	faults occuring when appending VC-1 video tracks, Dirac video
	tracks and DTS audio tracks.

2009-05-10  Moritz Bunkus  <moritz@bunkus.org>

	* mmg: bug fix: The header and chapter editors will no longer
	crash the application if the user wants to open a file that's
	locked by another process and show an error message instead.

	* mkvmerge: enhancement: Invalid VobSub packets whose internal SPU
	length field differs from its actual length are patched so that
	the SPU length field matches the actual length. This fixes
	playback issues with several players and filters. Fix for bug
	383.

	* mkvmerge: new feature: Added support for reading chapters from
	MP4 files. Fix for bug 385.

2009-05-09  Moritz Bunkus  <moritz@bunkus.org>

	* Released v2.8.0.

2009-05-07  Moritz Bunkus  <moritz@bunkus.org>

	* all: Added a translation to Chinese (simplified) by Dean
	Lee (see AUTHORS).

	* mkvmerge: enhancement: Added support for handling AC3 audio in
	MP4 files with the FourCC "sac3" (as created by e.g. Nero Recode
	v3/4). Fix for bug 384.

	* mkvmerge, mmg: enhancement: Made mmg's "FPS" input field
	available for all video tracks. mkvmerge's corresponding option
	"--default-duration" now not only modifies the track header field
	but affects the frame timecodes as well.

2009-05-06  Moritz Bunkus  <moritz@bunkus.org>

	* mkvmerge: bug fix: The VobSub reader was dropping the very last
	MPEG packet possibly resulting in the very last subtitle entry
	being garbled or discarded completely. Patch by Todd Schmuland.

2009-05-03  Moritz Bunkus  <moritz@bunkus.org>

	* mmg: enhancement: Added "60000/1001" as a pre-defined option to
	the "FPS" drop-down box.

2009-04-29  Moritz Bunkus  <moritz@bunkus.org>

	* mmg (header editor): bug fix: The header editor controls on the
	right stopped responding after the second file had been loaded or
	the "reload file" feature had been used. Fix for bug 372.

2009-04-27  Moritz Bunkus  <moritz@bunkus.org>
	* mmg: new feature: Added an option for clearing all inputs after
	a successful muxing run.

2009-04-25  Moritz Bunkus  <moritz@bunkus.org>
	* mkvmerge: bug fix: Made the AAC detection code stricter in what
	it accepts. This results in fewer mis-detections. Fix for bugs 373
	and 374.

2009-04-16  Moritz Bunkus  <moritz@bunkus.org>

	* mkvmerge: bug fix: Splitting without the option "--engage
	no_simpleblocks" resulted in broken files: all frames were marked
	as B frames. Fix for bug 371.

	* mkvinfo: bug fix: Timecodes of SimpleBlock elements that were
	output formatted in summary mode were too small by a factor of
	1000000.

2009-04-15  Moritz Bunkus  <moritz@bunkus.org>

	* mkvmerge: bug fix: The duration of subtitle frames was
	overwritten with the difference between the next frame's timecode
	and the current frame's timecode if a timecode file was used for
	that track. Fix for bug 286.

	* mmg: bug fix: Removed the option "always use simple blocks" from
	the preferences dialog as this option was already removed from
	mkvmerge. Fix for bug 370.

2009-04-14  Moritz Bunkus  <moritz@bunkus.org>

	* Released v2.7.0.

	* Build requirements changed: mkvtoolnix requires Boost v1.32.0 or
	later.

2009-04-13  Moritz Bunkus  <moritz@bunkus.org>

	* mkvmerge: mkvmerge will now use SimpleBlock elements instead of
	normal BlockGroup elements by default.

2009-04-11  Moritz Bunkus  <moritz@bunkus.org>

	* mkvmerge, mmg: new feature: Added support for the "forced track"
	flag. Fix for bug 128.

	* mmg: bug fix: The header editor and chapter editor will not
	write zero bytes anymore if there's not enough space to write an
	EbmlVoid element when saving to Matroska files.

2009-04-08  Moritz Bunkus  <moritz@bunkus.org>

	* mkvmerge: By default mkvmerge keeps the aspect ratio information
	in AVC/h.264 video bitstreams now (equivalent to specifying
	"--engage keep_bitstream_ar_info" in earlier versions). A new
	option "--engage remove_bitstream_ar_info" is available that
	restores the previous behaviour.

	* mkvmerge: bug fix: Fixed the aspect ratio extraction for
	AVC/h.264 video by adding three more pre-defined sample aspect
	ratios. Mkvmerge also only assumes "free aspect ratio" if the
	aspect ratio type information indicates it and not if the
	type information is unknown.

2009-04-05  Moritz Bunkus  <moritz@bunkus.org>

	* mmg: new feature: Added drag & drop support for the header
	editor (files can be opened by dropping them on the header
	editor).

	* mkvmerge: new feature: Added support for reading the track
	language from QuickTime/MP4 files. Thanks to Eduard Bloch for the
	code for unpacking the language string.

	* mmg: bug fix: All arguments are shell escaped and quoted instead
	of only those with spaces in them. Only applies to the menu
	options "show command line", "save command line to file" and "copy
	command line to clipboard". Fix for bug 364.

2009-03-30  Moritz Bunkus  <moritz@bunkus.org>

	* mkvmerge, mkvextract: new feature: Added support for MLP audio.

	* mmg: bug fix: When adding a file with colons in the segment
	title all colons were replaced with the letter 'c'.

2009-03-29  Moritz Bunkus  <moritz@bunkus.org>

	* mkvmerge, mkvetract: new feature: Added support for TrueHD audio
	(read from raw streams with or without embedded AC3 frames, MPEG
	program streams).

2009-03-25  Moritz Bunkus  <moritz@bunkus.org>

	* mmg: bug fix: The job manager's status output was garbled if mmg
	was run with another language as English.

	* mmg: bug fix: The progress bar for each individual job in the
	job dialog wasn't updated if mmg was run with another language as
	English.

	* mmg: bug fix: The timecodes in the job queue editor were off by
	one month. The "added job on" was additionally off by an amount
	depending on the user's time zone. Fix for bug 362.

2009-03-24  Moritz Bunkus  <moritz@bunkus.org>

	* mkvmerge: bug fix: The MPEG program stream (VOB/EVO) reader was
	sometimes reading the timecodes wrong resulting in bad audio/video
	synchronization. Fix for bug 337.

	* Released v2.6.0.

2009-03-22  Moritz Bunkus  <moritz@bunkus.org>

	* mmg: new feature: Added a header editor for Matroska files.

2009-03-21  Moritz Bunkus  <moritz@bunkus.org>

	* mkvextract: bug fix: The "simple" chapter extraction mode (OGM
	style chapter output) outputs strings converted to the system's
	current charset by default now instead of always converting to
	UTF-8. This can be overridden with the "--output-charset" command
	line option. Fix for bug 359.

2009-03-18  Moritz Bunkus  <moritz@bunkus.org>

	* mkvmerge: bug fix: QuickTime audio tracks will be stored with
	the CodecID "A_QUICKTIME". The CodecPrivate element contains the
	full "STSD" element from the QuickTime file (just like
	V_QUICKTIME). This method is used for all audio tracks which don't
	have a well-defined storage spec for Matroska (e.g. AAC, AC3,
	MP2/3 are still stored as A_AC3, A_AAC etc). Hopefully a fix for
	bugs 354 and 357.

	* mkvmerge: bug fix: The CodecPrivate element for QuickTime video
	tracks like Sorenson Video Codecs contained wrong data. Fix for
	bug 355.

	* all: Added a Japanese translation by Hiroki Taniura (see
	AUTHORS).

2009-03-17  Moritz Bunkus  <moritz@bunkus.org>

	* mkvmerge: bug fix: Fixed detection of little endian PCM tracks
	in MOV files. Fix for bug 356.

2009-03-15  Moritz Bunkus  <moritz@bunkus.org>

	* mkvextract: bug fix: The charset for text output was not
	initialized correctly resulting in garbled display of non-ASCII
	characters in non-UTF-8 locales.

	* all: bug fix: A couple of translated strings were converted from
	the wrong locale when they were displayed.

	* mmg, mkvinfo: The GUIs now require an Unicode-enabled version of
	wxWidgets.

2009-03-14  Moritz Bunkus  <moritz@bunkus.org>

	* all: bug fix: The tools use the API call "GetOEMCP()" on Windows
	instead of "GetACP()". This should make messages output in cmd.exe
	come out correctly for Windows versions for which cmd.exe uses a
	different code page than the rest (e.g. on German Windows).

2009-03-08  Moritz Bunkus  <moritz@bunkus.org>

	* mkvinfo: enhancement: If mkvinfo is started in GUI mode on
	Windows then the console that was started with it will be closed.

	* mkvinfo: bug fix: Chapter names and tag elements were recoded to
	the wrong charset resulting in garbled output. Fix for bug 353.

2009-03-07  Moritz Bunkus  <moritz@bunkus.org>

	* Released v2.5.3.

2009-03-01  Moritz Bunkus  <moritz@bunkus.org>

	* mkvmerge, mkvextract, mmg: bug fix: If the environment variables
	LANG, LC_ALL, LC_MESSAGES contained a locale that was supported by
	the system but for which mkvtoolnix did not contain a translation
	(e.g. fr_FR, it_IT, en_AU) then the programs would abort with an
	error message. Fix for bug 338.

	* mkvmerge: bug fix: Appending raw AVC/ES files resulted in
	segmentation faults. Fix for bug 344.

2009-02-28  Moritz Bunkus  <moritz@bunkus.org>

	* mkvmerge: bug fix: When mkvmerge was run with the --attachments
	option to copy only some of the attachments in a Matroska file
	then any attachment with an ID larger than the first skipped
	attachment ID was not copied into the new file. Fix for bug 346.

	* Released v2.5.2.

	* installer: bug fix: If the installer is run in silent mode
	(switch "/S") then it will not ask the user whether or not to
	place a shortcut on the desktop, and that shortcut will not be
	created. Fix for bug 345.

	* mmg: new feature: Added two buttons "enable all" and "disable
	all" to the list of attached files that enable / disable all
	attached files.

	* mmg: bug fix: The action "File" -> "New" did not clear the
	internal list of attached files resulting in unexpected behaviour
	if files with attachments where added afterwards.

	* mmg: bug fix: The button "remove all files" did not clear the
	list of attached files.

2009-02-26  Moritz Bunkus  <moritz@bunkus.org>

	* mkvinfo: new feature: Made mkvinfo's GUI translatable. Added a
	German translation for the GUI.

2009-02-25  Moritz Bunkus  <moritz@bunkus.org>

	* mmg: On Linux wxWidgets 2.8.0 and newer uses the GTK combo boxes
	which suck. A lot. Therefore mmg uses wxBitmapComboBoxes for
	wxWidgets >= 2.8.0 on Linux and normal wxComboBoxes in all other
	cases. wxBitmapComboBoxes are still drawn by wxWidgets itself
	(just like wxComboBoxes before 2.8.0) and offer much better
	functionality. Fix for bug 339.

	* mkvmerge, mmg: bug fix: The MIME type autodetection for
	attachments was broken for paths with non-ASCII characters on
	non-UTF-8 encoded systems (mostly on Windows). Fix for bug 340.

	* source: various fixes for compilation with wxWidgets 2.9.

2009-02-24  Moritz Bunkus  <moritz@bunkus.org>

	* all programs: bug fix: The locale was not detected properly
	often resulting in the program aborting with the message that
	"the locale could not be set properly". Fix for bug 338.

2009-02-22  Moritz Bunkus  <moritz@bunkus.org>

	* Released v2.5.1.

	* mmg: bug fix: Fixed the selection of the translation to use if
	the LC_MESSAGES environment variable has been set on Windows.

2009-02-21  Moritz Bunkus  <moritz@bunkus.org>

	* Released v2.5.0.

	* mmg: bug fix: Fixed a crash during the check if files could be
	overwritten by the next mux. Possible fix for bugs 335 and 336.

2009-02-19  Moritz Bunkus  <moritz@bunkus.org>

	* mkvmerge, mkvinfo, mkvextract, mmg: Made all those programs
	nearly completly translatable. Added a German translation for all
	four programs (only for the programs, not for the static
	documentation: man pages, the guide to mmg etc).

	* mkvmerge, mmg: new feature: Added options ('-m' /
	'--attachments' and its counterparts '-M' / '--no-attachments')
	to mkvmerge for selecting which attachments to copy and which to
	skip and the corresponding controls to mmg.

2009-02-06  Moritz Bunkus  <moritz@bunkus.org>

	* mkvmerge: bug fix: Fixed the detection of AAC files whose first
	AAC header does not start on the first byte of the file.

2009-01-19  Moritz Bunkus  <moritz@bunkus.org>

	* mmg: bug fix: It was possible to crash mmg by clicking onto the
	root element in the chapter editor.

2009-01-18  Moritz Bunkus  <moritz@bunkus.org>

	* mkvextract: bug fix: During timecode extraction mkvextract wrote
	large timecodes in scientific notation.

2009-01-17  Moritz Bunkus  <moritz@bunkus.org>

	* Released v2.4.2.

2009-01-15  Moritz Bunkus  <moritz@bunkus.org>

	* mkvmerge: bug fix: If subtitle files are appended to separate
	video files (e.g. two AVI and two SRT files) then the subtitle
	timecodes of the second and all following subtitle files were
	based on the last timecode in the first subtitle file instead of
	the last timecode in the first video file. Fix for bug 325.

	* mkvmerge: bug fix: Due to uninitialized variables mkvmerge would
	report OGM files as having arbitrary display dimensions. Fix for
	bug 326.

2009-01-08  Moritz Bunkus  <moritz@bunkus.org>

	* mkvmerge, mmg: enhancement: Implemented MIME type detection for
	attachments with libmagic on Windows.

2009-01-03  Moritz Bunkus  <moritz@bunkus.org>

	* mkvmerge: bug fix: If a Matroska file containing attachments was
	used as an input file and splitting was enabled then the
	attachments were only written to the first output file. Now
	they're written to each output file. Partial fix for bug 324.

2008-12-21  Moritz Bunkus  <moritz@bunkus.org>

	* mkvmerge: enhancement: Decreased the time mkvmerge needs for
	parsing Quicktime/MP4 header fields.

2008-12-17  Moritz Bunkus  <moritz@bunkus.org>

	* mkvmerge: bug fix: The parser for the simple chapter
	format (CHAPTERxx=...) can now handle more than 100 chapters. Fix
	for bug 320.

	* mmg: bug fix: The commands "Save command line" and "Create
	option file" did not save mmg's current state but the state it was
	in when the command "Show command line" was last used or when mmg
	was started.

2008-12-13  Moritz Bunkus  <moritz@bunkus.org>

	* mkvmerge: bug fix: Fixed a crash (segfault) with MPEG-4 part 2
	video if "--engage native_mpeg4" is used. Fix for bug 318.

2008-12-08  Moritz Bunkus  <moritz@bunkus.org>

	* Windows installer: The installer cleans up leftovers from old
	installations during an upgrade. It doesn't write registry entries
	for an exe called "AppMainExe.exe" anymore. It asks whether or not
	the user wants a shortcut on the desktop. It does not install the
	document for base64tool anymore because base64tool itself isn't
	installed anymore either. Fixes for bugs 314, 315, 316 and 317.

	* mmg: bug fix: Fixed a compilation problem with non-Unicode
	enabled wxWidgets. Fix for bug 313.

2008-12-05  Moritz Bunkus  <moritz@bunkus.org>

	* mkvmerge: new feature: Added support for reading the pixel
	aspect ratio from Theora video tracks.

2008-12-04  Moritz Bunkus  <moritz@bunkus.org>

	* Released v2.4.1.

	* Build system: bug fix: Configure does not use "uname -m" for the
	detection of the Boost libraries anymore but configure's "$target"
	environment variable. This fixes the Boost detection for cross
	compilation builds. Fix for bug 311. Patch by Dominik Mierzejewski
	(see AUTHORS).

2008-12-03  Moritz Bunkus  <moritz@bunkus.org>

	* mkvmerge: bug fix: PCM audio tracks bigger than approximately 8
	GB were cut off after approximately 8 GB.

2008-12-02  Moritz Bunkus  <moritz@bunkus.org>

	* mkvmerge: bug fix: mkvmerge recognizes SRT subtitle files with
	timecodes that contain spaces between the colons and the digits
	and timecodes whose numbers are not exactly two or three digits
	long.

2008-11-28  Moritz Bunkus  <moritz@bunkus.org>

	* mmg: bug fix: mmg processes window events much more often during
	muxing.

	* all: Updated the language code list from the offical ISO 639-2
	standard.

2008-11-04  Moritz Bunkus  <moritz@bunkus.org>

	* mmg: bug fix: Split timecodes with more than three decimals were
	not allowed even though the docs say that they are. They are now,
	as mkvmerge supports such timecodes.

2008-11-03  Moritz Bunkus  <moritz@bunkus.org>

	* mkvmerge: bug fix: Changed the way mkvmerge calculates the
	timecodes when appending files. Should result in better
	audio/video synchronization.

	* mkvmerge: new feature: Added support for reading SRT and SSA/ASS
	subtitles from AVI files (fix for bug 64).

2008-11-01  Moritz Bunkus  <moritz@bunkus.org>

	* mkvmerge: bug fix: mkvmerge's LZO compressor would segfault if
	mkvmerge was compiled against v2 of the LZO library and the v1 LZO
	headers were not present.

2008-10-29  Moritz Bunkus  <moritz@bunkus.org>

	* mkvmerge: bug fix: SRT subtitle files are also handled correctly
	if the timecode lines do not have spaces around the arrow between
	the start and end timecodes.

2008-10-13  Moritz Bunkus  <moritz@bunkus.org>

	* mkvextract: bug fix: Matroska elements with binary data were
	output as garbage in XML files.

2008-10-11  Moritz Bunkus  <moritz@bunkus.org>

	* Released v2.4.0.

	* mmg: bug fix: The chapter editor's function "save to Matroska
	file" was corrupting the target file in some cases. Fix for bug
	307.

2008-10-06  Moritz Bunkus  <moritz@bunkus.org>

	* mkvmerge: bug fix: mkvmerge was only writing one reference block
	for real B frames. Patch by Daniel Glöckner. Fix for bug 306.

	* all: bug fix: The Windows uninstaller was not removing all start
	menu entries during uninstallation on Windows Vista. The installer
	now creates the start menu entries for all users instead of the
	current user only. Fix for bug 305.

2008-10-05  Moritz Bunkus  <moritz@bunkus.org>

	* mmg: bug fix: The "language" drop down box contained some
	entries twice or more. Fix for bug 304.

2008-10-04  Moritz Bunkus  <moritz@bunkus.org>

	* mkvmerge: bug fix: Incorrect usage of the iconv library caused
	some conversions to omit the last character of each converted
	entry (e.g. for the conversion from Hebrew to UTF-8). Fix for bug
	302.

2008-09-25  Moritz Bunkus  <moritz@bunkus.org>

	* mkvmerge: enhancement: mkvmerge will use the timecodes provided
	by the MPEG program stream source file for VC1 video tracks.

2008-09-24  Moritz Bunkus  <moritz@bunkus.org>

	* mkvmerge: bug fix: Reading EVOBs with multiple VC1 video tracks
	was broken (all packets where put into a single video track).

2008-09-22  Moritz Bunkus  <moritz@bunkus.org>

	* mkvextract: new feature: Added support for handling SimpleBlocks
	for timecode extraction.

2008-09-21  Moritz Bunkus  <moritz@bunkus.org>

	* mkvmerge: bug fix: Reading raw (E)AC3 files bigger than 2 GB was
	broken.

	* mkvmerge: new feature: Added support for Dirac video tracks.

2008-09-20  Moritz Bunkus  <moritz@bunkus.org>

	* mkvmerge: bug fix: Improved the detection of MPEG-1/-2 and
	AVC/h.264 video tracks in MPEG program streams (VOBs/EVOBs).

	* mkvmerge: bug fix: Fixed reading DTS audio tracks from MPEG
	program streams (VOBs/EVOBs).

2008-09-19  Moritz Bunkus  <moritz@bunkus.org>

	* mmg: enhancement: Added the extensions "evo", "evob" and "vob"
	to mmg's "add file" dialog.

2008-09-18  Moritz Bunkus  <moritz@bunkus.org>

	* mkvmerge: new feature: Added support for muxing VC1 video tracks
	read from MPEG program streams (EVOBs) or raw VC1 elementary
	streams (e.g. as produced by EVODemux).

2008-09-17  Moritz Bunkus  <moritz@bunkus.org>

	* mkvmerge: new feature: Added support for 7.1 channel EAC3
	files. Fix for bug 301.

2008-09-13  Moritz Bunkus  <moritz@bunkus.org>

	* mkvmerge: bug fix: Revision 3831 (the change to the "--delay"
	and "--sync" options) caused mkvmerge to no longer respect the
	delay caused by garbage at the beginning of MP3 and AC3 audio
	tracks in AVI files. The timecodes of such tracks are now delayed
	appropriately again. Fix for bug 300.

2008-09-12  Moritz Bunkus  <moritz@bunkus.org>

	* mkvmerge: bug fix: Unknown stream types in Ogg files
	(e.g. skeleton tracks) don't cause mkvmerge to abort
	anymore. They're simply ignored. Fix for bug 299.

	* mkvextract: new feature: Added support for extracting Theora
	video tracks into Ogg files. Fix for bug 298.

	* mkvmerge: bug fix: Fixed the frame type (key or non-key frame)
	detection for Theora tracks.

2008-09-08  Moritz Bunkus  <moritz@bunkus.org>

	* mkvmerge: all: On Unix/Linux rpath linker flags have been
	removed again (they were actually removed before the release of
	v2.3.0).

2008-09-07  Moritz Bunkus  <moritz@bunkus.org>

	* Released v2.3.0.

2008-09-06  Moritz Bunkus  <moritz@bunkus.org>

	* mkvmerge: bug fix: improved the timecode calculation for MP3
	tracks read from MP4 files. Another part of the fix for bug 165.

2008-09-03  Moritz Bunkus  <moritz@bunkus.org>

	* mkvmerge: bug fix: mkvmerge honors the timecode offsets of all
	streams in a MPEG program stream (e.g. VOB file) fixing
	audio/video desynchronization. Fix for bug 295.

2008-08-30  Moritz Bunkus  <moritz@bunkus.org>

	* mkvmerge: Switched from the PCRE regular expression library to
	Boost's RegEx library.

2008-08-23  Moritz Bunkus  <moritz@bunkus.org>

	* mkvmerge: bug fix: DTS-in-WAV handling (14 to 16 bit expansion)
	was flawed. Fix for bug 288.

	* mkvmerge: new feature: Added support for Vorbis in AVI (format
	tag 0x566f). Fix for bug 271.

	* mkvmerge: new feature: Added support for PCM tracks with
	floating point numbers (CodecID A_PCM/FLOAT/IEEE). Patch by
	Aurelien Jacobs (see AUTHORS).

2008-08-21  Moritz Bunkus  <moritz@bunkus.org>

	* mkvmerge: bug fix: The fix to the timecode handling for AVC
	tracks in MP4 files from 2008-04-16 caused certain other MP4 files
	to not be read correctly. The video tracks were found, but no
	frames were read. Fix for bug 294.

	* mkvmerge: new feature: Added support for Ogg Kate
	subtitles. Patch by ogg.k.ogg.k@googlemail.com.

2008-08-20  Moritz Bunkus  <moritz@bunkus.org>

	* mkvmerge, mmg: The option "--delay" was removed. The option
	"--sync" now only modifies the timecodes of a given
	track. mkvmerge does not pad audio tracks with silence. "--sync"
	works with all track types now, but using a stretch factor other
	than 1 with audio tracks might not work too well during
	playback. mmg's inputs for "Delay" and "Stretch by" can be used
	with all track types. Fix for bug 287.

2008-08-19  Moritz Bunkus  <moritz@bunkus.org>

	* mkvmerge: enhancement: mmg outputs a more informative error
	message for known but unsupported input file types (e.g. ASF, FLV,
	MPEG TS) instead of the cryptic "file identification failed".

	* mkvmerge: bug fix: The VobSub reader would sometimes read too
	many bytes for a single SPU packet. Part of a fix for bug 245.

2008-05-16  Moritz Bunkus  <moritz@bunkus.org>

	* mkvmerge: bug fix: Using BZIP2 compression resulted in broken
	streams. Patch by Aurelien Jacobs (see AUTHORS).

2008-05-15  Moritz Bunkus  <moritz@bunkus.org>

	* mkvmerge: new feature: Improved support for WAV files bigger
	than 4 GB which only contain a single DATA chunk and a wrong
	length field for this DATA chunk (e.g. eac3to creates such files).

2008-05-14  Moritz Bunkus  <moritz@bunkus.org>

	* mkvmerge: bug fix: Certain Matroska files with dis-continuous
	streams (e.g. subtitles) caused huge memory consumption. Fix for
	bug 281.

2008-04-22  Moritz Bunkus  <moritz@bunkus.org>

	* mkvmerge: bug fix: mkvmerge will output a proper error message
	if it is called with ASF/WMV files instead of detecting other
	kinds of streams (e.g. AVC ES streams). Fix for bug 280.

2008-04-20  Moritz Bunkus  <moritz@bunkus.org>

	* mkvmerge: bug fix: Fixed an assertion in the OGM reader occuring
	for OGM files with embedded chapters. Fix for bug 279.

	* mkvmerge: all: On Unix/Linux rpath linker flags are added for
	library paths given in LDFLAGS and configure's "--with-extra-libs"
	options.

2008-04-16  Moritz Bunkus  <moritz@bunkus.org>

	* mkvmerge: bug fix: Fixed wrong timecodes for MP4 files that
	contain video tracks with B frames and edit lists. Fix for bug
	277. Patch by Damiano Galassi (see AUTHORS).

2008-04-14  Moritz Bunkus  <moritz@bunkus.org>

	* mkvmerge: bug fix: mkvmerge will not strip leading spaces in
	SRT subtitles anymore.

	* mkvmerge: bug fix: Tuned the file type detection for MPEG ES
	streams. Fix for bug 265.

2008-04-03  Moritz Bunkus  <moritz@bunkus.org>

	* mkvmerge: bug fix: Fixed writing to UNC paths on Windows. Fix
	for bug 275.

2008-03-09  Moritz Bunkus  <moritz@bunkus.org>

	* mkvmerge: new feature: Added support for skipping ID3 tags in
	AAC and AC3 files. Fix for bug 204.

	* mkvmerge: new feature: Added support for DTS-HD (both "master
	audio" and "high resolution").

2008-03-04  Moritz Bunkus  <moritz@bunkus.org>

	* Released v2.2.0.

2008-02-29  Moritz Bunkus  <moritz@bunkus.org>

	* mkvmerge: new feature: Added support for handling AC3 in WAV in
	ACM mode.

2008-02-28  Moritz Bunkus  <moritz@bunkus.org>

	* mkvmerge: new feature: Added support for reading AC3 from
	QuickTime/MP4 files. Fix for bug 254.

2008-02-27  Moritz Bunkus  <moritz@bunkus.org>

	* mkvmerge: new feature: Added support for handling AC3 in WAV in
	IEC 61937 compatible streams (aka SPDIF mode).

	* mkvmerge: new feature: Added support for WAV files with multiple
	data chunks.

	* mkvmerge: bug fix: Fixed a cause for the error message "no data
	chunk found" by fixing the skipping of 'fmt ' chunks.

2008-02-23  Moritz Bunkus  <moritz@bunkus.org>

	* mkvmerge: new feature: Added support for AAC-in-AVI with CodecID
	0x706d as created by mencoder. Fix for bug 266.

2008-02-20  Moritz Bunkus  <moritz@bunkus.org>

	* mkvmerge: bug fix: Rewrote the OGM reader code. Another part of
	a fix for bug 267.

2007-12-31  Moritz Bunkus  <moritz@bunkus.org>

	* mkvmerge: bug fix: Rewrote the timecode application
	code. Additionally force the "previous cluster timecodes" that
	libmatroska uses to the current timecode. This seems to get rid of
	libmatroska's assertions about the local timecode being to
	small/big to fit into an int16. It also seems to get rid of some
	of mkvmerge's errors about the packet queue not being empty, and
	it fixes a couple of crashes with file splitting.

2007-12-22  Moritz Bunkus  <moritz@bunkus.org>

	* mkvmerge: bug fix: OGM files with non-Theora video tracks caused
	mkvmerge to fail since 2.1.0, or the resulting file was
	unplayable. Fix for bug 267.

2007-10-11  Moritz Bunkus  <moritz@bunkus.org>

	* mkvmerge: bug fix: Accept other Theora header versions than
	3.2.0 as long as the major version is 3 and the minor 2. Fix for
	bug 262.

2007-09-02  Moritz Bunkus  <moritz@bunkus.org>

	* mkvmerge: bug fix: MPEG PS reader: Fixed the resyncing mechanism
	during normal reads. Another fix for bug 259.

	* mkvmerge: bug fix: MPEG PS reader: mkvmerge tries to resync to
	the next MPEG start code in case of error during stream
	detection. Fix for bug 259.

2007-08-31  Moritz Bunkus  <moritz@bunkus.org>

	* mkvmerge: SVQ1 video tracks read from QuickTime files are output
	as V_MS/VFW/FOURCC tracks and not as V_QUICKTIME tracks. Fix for
	bug 257.

2007-08-30  Moritz Bunkus  <moritz@bunkus.org>

	* avilib: bug fix: Fixed a segmentation fault if reading the first
	part of an index failed but a second/other index part is
	present. Fix for bug 256.

2007-08-19  Moritz Bunkus  <moritz@bunkus.org>

	* mkvmerge: enhancement: SRT files that contain coordinates in the
	timecode line are supported. The coordinates are discarded
	automatically (as S_TEXT/SRT doesn't support them), and a warning
	is shown.

	* Released v2.1.0.

2007-08-16  Moritz Bunkus  <moritz@bunkus.org>

	* mkvmerge: enhancement: Added support for reading MP2 audio
	tracks from OGM files. Patch by Mihail Zenkov (see AUTHORS).

2007-08-15  Moritz Bunkus  <moritz@bunkus.org>

	* mkvextract: enhancement: Added support for extracting Dolby
	Digital Plus (EAC3) tracks.

	* mkvmerge: bug fix: SPS and PPS NALUs are no longer removed from
	AVC/h.264 streams. Hopefully a fix for bug 231.

2007-07-19  Moritz Bunkus  <moritz@bunkus.org>

	* mkvmerge: enhancement: Fixed SSA/ASS detection for files
	produced by Aegis Sub which doesn't include a line with '[script
	info]' in the file.

2007-07-07  Moritz Bunkus  <moritz@bunkus.org>

	* mmg: enhancement: Added another option how mmg choses the
	directory if automatic output filename creation is on. Implements
	all suggestions as listed in bug 248.

2007-07-05  Moritz Bunkus  <moritz@bunkus.org>

	* mmg: enhancement: Moved the complete 'settings' tab to its own
	dialog accessible via the 'Settings' option in the 'File' menu.

2007-06-30  Moritz Bunkus  <moritz@bunkus.org>

	* mmg: new feature: Added a buton 'remove all' which removes all
	input files and tracks leaving all other options as they are. Fix
	for bug 248.

	* mmg: new feature: Added an option for setting the default output
	directory if the automatic setting of the output file name is
	turned on. Fix for bug 248.

	* mkvmerge: enhancement: DTS code: Some tools (e.g. Surcode) can
	create DTS files which are padded with zero bytes after each DTS
	frame. These zero bytes are now skipped without printing a
	warning.

	* mmg: enhancement: mmg can now be called with any file name as an
	argument. If it ends with 'mmg' then the file will be loaded as a
	'mmg settings file'. Otherwise mmg will 'add' it. Fix for bug 243.

2007-06-27  Moritz Bunkus  <moritz@bunkus.org>

	* mkvmerge: bug fix: The OGM reader uses the OGM's timestamps for
	video tracks. Before it would just use the current frame number
	multiplied by the FPS.

	* mkvmerge: enhancement: The OGM reader now uses the AVC/h.264
	video packetizer for AVC/h.264 tracks so that the aspect ratio can
	be extracted from it.

2007-06-25  Moritz Bunkus  <moritz@bunkus.org>

	* mkvmerge: bug fixes: Fixed a couple of memory leaks.

2007-06-24  Moritz Bunkus  <moritz@bunkus.org>

	* mkvmerge: new feature: Added better checks if two tracks can be
	appended to the passthrough packetizer so that tracks that are
	otherwise not known to mkvmerge can still be appended
	(e.g. V_VC1). Fix for bug 244.

2007-06-23  Moritz Bunkus  <moritz@bunkus.org>

	* mmg: The NALU size length can now be chosen for all AVC tracks,
	not only for those that are handled by the 'AVC ES packetizer'.

	* mkvmerge: bug fix: The 'default track' flag was set to 'yes' for
	tracks read from Matroska files even if 'no' was specified on the
	command line.

	* mkvextract: new feature: Added support for the 'header removal'
	encoding scheme.

2007-06-21  Moritz Bunkus  <moritz@bunkus.org>

	* mkvmerge: new feature: The NALU size length of an AVC/h.264
	track can now be changed even if the source is not an elementary
	stream (e.g. for MP4 and Matroska files).

2007-06-19  Moritz Bunkus  <moritz@bunkus.org>

	* mkvmerge: enhancement: Added support for RealAudio v3 in
	RealMedia files. Patch by Aurelian Jacobs. Fix for bug 246.

2007-06-11  Moritz Bunkus  <moritz@bunkus.org>

	* mmg: Moved the command line to a separate dialog and reduced the
	main window's height.

2007-04-30  Moritz Bunkus  <moritz@bunkus.org>

	* mkvmerge: bug fix: Another bug fix for handling various AC3 and
	E-AC3 files in MPEG program streams.

2007-04-26  Moritz Bunkus  <moritz@bunkus.org>

	* mkvmerge: bug fix: Added support for handling SEI NALUs in
	AVC/h.264 elementary streams so that "key frames" can be detected
	even if no IDR slices are present.

2007-04-19  Moritz Bunkus  <moritz@bunkus.org>

	* mkvmerge: bug fix: Fixed the VobSub reader so that "delay:"
	lines with negative timecodes are accepted. Fix for bug 241.

2007-04-18  Moritz Bunkus  <moritz@bunkus.org>

	* mkvmerge: bug fix: Improved the file type detection code for
	MPEG transport streams.

2007-03-23  Moritz Bunkus  <moritz@bunkus.org>

	* mkvmerge: bug fix: Fixed a problem reading normal AC3 tracks
	from MPEG program streams.

2007-03-22  Moritz Bunkus  <moritz@bunkus.org>

	* mkvmerge: bug fix: Fixed an issue with negative/huge timecodes
	after splitting AVC/h.264 video.

2007-03-16  Moritz Bunkus  <moritz@bunkus.org>

	* mkvmerge: enhancement: The SRT reader allows "." as the decimal
	separator as well as ",".

2007-03-12  Moritz Bunkus  <moritz@bunkus.org>

	* mkvmerge: bug fix: Fixed a problem with concatenating more than
	two subtitle files.

2007-03-08  Moritz Bunkus  <moritz@bunkus.org>

	* mkvmerge: The MPEG program stream reader will now sort the
	tracks it finds first by their type (video > audio > subs) and
	then by their stream ID.

	* mkvmerge: Disabled the support for DTS tracks in MPEG program
	streams because DTS HD is not supported yet.

	* mkvmerge: enhancement: Implemented a major speed-up for reading
	MPEG-1/2 and AVC/h.264 tracks from MPEG program streams.

2007-03-05  Moritz Bunkus  <moritz@bunkus.org>

	* mkvmerge: enhancement: Fixed the MPEG PS reader so that it will
	just skip blocks whose headers it cannot parse instead of
	aborting.

	* mkvmerge: new feature: Added support for handling AVC/h.264
	tracks in MPEG program streams.

2007-03-02  Moritz Bunkus  <moritz@bunkus.org>

	* mkvmerge: new feature: Added support for EAC3 tracks in MPEG
	program streams.

	* mkvmerge: new feature: Added support for EAC3/DD+ (Dolby Digital
	Plus) files and tracks (raw EAC3 files or inside Matroska with
	CodecID A_EAC3).

2007-02-21  Moritz Bunkus  <moritz@bunkus.org>

	* Released v2.0.2.

2007-02-19  Moritz Bunkus  <moritz@bunkus.org>

	* mkvmerge: Reintroduced the "--engage allow_avc_in_vfw_mode"
	hack.

2007-02-06  Moritz Bunkus  <moritz@bunkus.org>

	* mkvmerge: bug fix: Fixed suppoert for DTS-in-WAV files which
	are encoded with 14 bits per word.

2007-02-03  Moritz Bunkus  <moritz@bunkus.org>

	* mkvmerge: enhancement: Added support for DTS files which use
	only 14 out of every 16 bits and which are not stored inside a WAV
	file.

2007-01-30  Moritz Bunkus  <moritz@bunkus.org>

	* mkvmerge, mmg: Changed the default for the "NALU size length" to
	"4" and added a warning if "3" is used.

	* mkvmerge: bug fix: File type detection for Qt/MP4 files which
	start with a "wide" atom has been fixed.

	* mmg: bug fix: The "NALU size length" drop down box is now also
	enabled for h.264 tracks read from AVIs and for h.264 tracks
	stored in "VfW compatibility mode" in Matroska files.

2007-01-28  Moritz Bunkus  <moritz@bunkus.org>

	* mkvmerge, mmg: new feature: Extended the option
	"--default-track" so that it can be forced to "off" allowing the
	user to create a file for which no track has its "default" flag
	set. Fix for bug #224.

2007-01-17  Moritz Bunkus  <moritz@bunkus.org>

	* mkvmerge: bug fix: Fixed the wrong "default duration" if the
	user used "--default-duration ...23.976fps".

2007-01-16  Moritz Bunkus  <moritz@bunkus.org>

	* mkvmerge: bug fix: The AVC/h.264 ES reader was losing frames if
	the file size was an exact multiple of 1048576 bytes.

	* mkvmerge: bug fix: The AVC/h.264 ES packetizer produced invalid
	CodecPrivate data if the AVCC did not contain the aspect ratio
	information. Fix for Bugzilla bug #225.

	* mkvmerge: bug fix: The Matroska reader passes the correct track
	number down to the AVC/h.264 ES packetizer in the case of "AVC
	in Matroska stored in VfW mode".

	* mkvmerge: bug fix: Fixed a crash (segmentation fault) in the
	AVC/h.264 ES handling code.

2007-01-15  Moritz Bunkus  <moritz@bunkus.org>

	* mkvmerge, mkvextract, mkvinfo: new feature: Added support for
	using CodecState for signaling changes to CodecPrivate. It is used
	for MPEG-1/-2 video if it is turned on with "--engage
	use_codec_state".

2007-01-13  Moritz Bunkus  <moritz@bunkus.org>

	* Released v2.0.0.

2007-01-12  Moritz Bunkus  <moritz@bunkus.org>

	* mmg: new feature: Added another tab for each track in which the
	user can add arbitrary track options.

	* mkvextract: enhancement: mkvextract will now also print which
	container format it uses for each track.

	* mkvextract: new feature: Added support for extracting MPEG-1/2
	video to MPEG-1/2 program streams.

	* mkvmerge: bug fix: Fixed the file type detection for MPEG-1/2 ES
	files with a single frame inside.

2007-01-11  Moritz Bunkus  <moritz@bunkus.org>

	* mkvmerge: bug fix: MPEG-1/2 video: The sequence and GOP headers
	are not removed from the bitstream anymore. This should fix the
	blockiness if the sequence headers change mid-stream. Fix for
	Bugzilla bug #167.

2007-01-09  Moritz Bunkus  <moritz@bunkus.org>

	* mkvmerge: enhancement: mkvmerge now handles the first frames in
	AVC/h.264 ES streams properly, especially for files for which it
	did not find a key frame at the beginning in earlier versions.

2007-01-08  Moritz Bunkus  <moritz@bunkus.org>

	* mkvmerge: enhancement: Improved the detection of AVC/h.264 ES
	streams with garbage at the beginning.

	* mmg: enhancements to the job management dialog: There's a
	minimum width for the columns. The "up" and "down" buttons are
	disabled if all entries are selected. Pressing "Ctrl-A" selects
	all entries.

	* mmg: enhancements: "File -> New" will also focus the "input"
	tab.

2007-01-07  Moritz Bunkus  <moritz@bunkus.org>

	* mmg: enhancements: The job manager can be opened with
	"Ctrl-J". The last directory from which a file is added is saved
	even if the file identification failed. The automatically
	generated output file name uses the extension ".mka" if no video
	track is found and ".mks" if neither a video nor an audio track is
	found in the first file.

	* mkvmerge: bug fix: Fixed the aspect ratio extraction for raw
	AVC/h.264 ES tracks.

	* mkvmerge: bug fix: If a raw AVC/h.264 ES file does not start
	with a key frame then all the frames before the first key frame
	are skipped, and mkvmerge does not abort anymore.

2007-01-05  Moritz Bunkus  <moritz@bunkus.org>

	* mkvmerge: bug fix: AVC/h.264 ES parser: Fixed wrong NALU size
	length information in the AVCC.

	* mkvmerge: bug fix: AVC/h.264 ES parser: Fixed the decision if a
	NALU belongs to a previous frame or starts a new one.

2007-01-04  Moritz Bunkus  <moritz@bunkus.org>

	* mmg: enhancement: Added an input for the new "NALU size length"
	parameter.

	* mkvmerge: bug fix: The NALU size length can be overridden for
	AVC/h.264 elementary streams. It defaults to 2 which might not be
	enough for larger frames/slices.

2007-01-03  Moritz Bunkus  <moritz@bunkus.org>

	* mkvmerge: bug fix: Support for AVC/h.264 elementary streams with
	short markers (0x00 0x00 0x01 instead of 0x00 0x00 0x00 0x01).

	* mkvmerge: Removed the "--engage allow_avc_in_vfw_mode" hack.

	* mkvmerge: enhancement: Added "x264" to the list of recognized
	FourCCs for AVC/h.264 video in AVI and Matroska files.

	* mkvmerge: new feature: Added support for proper muxing of
	AVC/h.264 tracks in Matroska files that were stored in the MS
	compatibility mode (CodecID V_MS/VFW/FOURCC instead of
	V_MPEG4/ISO/AVC).

	* mkvmerge: bug fix: Fixed invalid memory access in the AVC ES
	parser.

2007-01-02  Moritz Bunkus  <moritz@bunkus.org>

	* mkvmerge: new feature: Added support for proper muxing of
	AVC/h.264 tracks in AVI files.

2007-01-01  Moritz Bunkus  <moritz@bunkus.org>

	* mkvmerge: new feature: Added support for reading AVC/h.264
	elementary streams.

2006-12-30  Moritz Bunkus  <moritz@bunkus.org>

	* mmg: enhancement: All inputs and controls are cleared and
	deactivated if the user select "File -> New".

	* mmg: enhancement: The user can switch between the "generic" and
	"format specific options" pages even if no track is selected.

2006-12-29  Moritz Bunkus  <moritz@bunkus.org>

	* mkvmerge: bug fix: mkvmerge would not write frame durations if
	"--engage use_simpleblock" was used resulting in unplayable and
	unextractable subtitle tracks.

2006-12-28  Moritz Bunkus  <moritz@bunkus.org>

	* mkvmerge: bug fix: Added a workaround for RealAudio tracks for
	which the key frame flag is never set.

2006-12-27  Moritz Bunkus  <moritz@bunkus.org>

	* mmg: bug fix: Fixed a segfault that occured if the user had a
	track selected and its the file the track was read from is
	removed.

	* mmg: bug fix: Fixed the behaviour of a couple of ComboBoxes on
	Windows after selecting "File -> New". E.g. if the user selected
	"700M" in the "split after this size" ComboBox, selected "File ->
	New" and selected "700M" again, then it would not show up in the
	command line window until he selected another option and returned
	to the "700M" afterwards.

2006-11-25  Moritz Bunkus  <moritz@bunkus.org>

	* Released v1.8.1.

2006-11-24  Moritz Bunkus  <moritz@bunkus.org>

	* mmg: bug fix: Some input controls (like "subtitle charset")
	where disabled for appended tracks even though the user can and
	sometimes has to change those settings. Fixes Anthill bug 216.

2006-11-19  Moritz Bunkus  <moritz@bunkus.org>

	* configure: new feature: Allow the user to tell configure which
	"wx-config" executable to use ("--with-wx-config=...").

2006-11-14  Moritz Bunkus  <moritz@bunkus.org>

	* mmg: bug fix: The "aspect ratio" box was losing its input when
	the user switched tracks.

	* mkvmerge/mmg: new feature: If ATDS AAC tracks are added to mmg
	and the AAC track's sample rate is <= 24000 Hz then mkvmerge and
	mmg assume that the AAC is a SBR track and mmg will check the "AAC
	is SBR" checkbox automatically.

2006-11-12  Moritz Bunkus  <moritz@bunkus.org>

	* mkvmerge: bug fix: Quicktime/MP4 files with AVC video tracks and
	missing CTTS atoms caused mkvmerge to crash after the recent
	changes to the Quicktime/MP4 timecode handling.

	* mkvmerge: bug fix: Fixed a segfault if the file specified with
	"--attach-file" does not exist. Bugfix for Anthill bug 213 and
	Debian bug 393984.

	* mmg: bug fix: Fixed a crash on loading XML chapters after having
	saved XML chapters.

2006-11-11  Moritz Bunkus  <moritz@bunkus.org>

	* mmg: new feature: Made the "set the delay input field from the
	file name" feature disengageable.

2006-11-10  Moritz Bunkus  <moritz@bunkus.org>

	* Released v1.8.0.

	* mkvmerge: Changed the CodecID for AAC audio tracks to "A_AAC" by
	default. The CodecPrivate contains the same initialization data
	that are stored in the ESDS in MP4 files for AAC tracks. The old
	CodecIDs (e.g. "A_AAC/MPEG4/SBR") can be turned on again with
	"--engage old_aac_codecid".

2006-11-08  Moritz Bunkus  <moritz@bunkus.org>

	* mmg: Reworked the "input tab" and split track options into two
	sub-pages. Also added an input for the "stereo mode" parameter for
	video tracks.

2006-11-07  Moritz Bunkus  <moritz@bunkus.org>

	* mkvmerge: new feature: Added support for the "stereo mode"
	flag for video tracks.

2006-11-03  Moritz Bunkus  <moritz@bunkus.org>

	* mkvmerge: bug fix: For MP4 files with certain CTTS contents
	mkvmerge would use negative timecodes for a couple of
	frames. Those frames were dropped and mkvmerge often ended up
	eating huge amounts of memory and crashing afterwards.

	* mkvmerge: bug fix: AAC-in-MP4 with the LC profile was sometimes
	misdetected as having a SBR extension and an output sampling
	frequency of 96000 Hz. Fixes Anthill bug 210.

2006-10-26  Moritz Bunkus  <moritz@bunkus.org>

	* mkvmerge: Added support for API changes in the upcoming FLAC
	library v1.1.3. Patch by Josh Coalson (see AUTHORS).

2006-09-29  Moritz Bunkus  <moritz@bunkus.org>

	* mkvmerge: bug fix: Fixed the random number generation on
	Windows. On Windows 9x/ME mkvmerge would simply hang. On newer
	versions the function was accessing invalid memory and was
	generally buggy.

2006-09-26  Moritz Bunkus  <moritz@bunkus.org>

	* mkvmerge: bug fix: SSA/ASS subtitles with comments before the
	"[script info]" line were not identified.

2006-09-25  Moritz Bunkus  <moritz@bunkus.org>

	* mkvmerge: bug fix: Made the checks for SRT timecodes a bit less
	strict (e.g. allow fewer than three digits after the comma).

2006-07-19  Moritz Bunkus  <moritz@bunkus.org>

	* mkvmerge: bug fix: Comments in OGM files were not handled if
	mkvmerge was called in identification mode. One obvious result was
	that neither the track language nor the file title was imported
	into mmg.

2006-06-16  Moritz Bunkus  <moritz@bunkus.org>

	* mmg: bug fix: The "stretch" input box was not accepting the same
	syntax that mkvmerge's "--sync" parameter accepts.

	* mkvmerge: bug fix: PCM audio data with 4 bits per Sample caused
	mkvmerge to allocate all available memory. Patch by Robert Millan
	(see AUTHORS).

2006-06-15  Moritz Bunkus  <moritz@bunkus.org>

	* mmg: bug fix: Mixed up two tool tips on the "settings" tab.

2006-06-02  Moritz Bunkus  <moritz@bunkus.org>

	* Build system: bug fix: Moved some @...@ style variables from
	configure.in to Makefile.in where they belong (very recent
	autoconf versions were choking on those).

2006-06-01  Moritz Bunkus  <moritz@bunkus.org>

	* mmg: new feature: Added an option for always using simple
	blocks.

	* mmg: new feature: Pre-set the "delay" input field for audio
	tracks if the file name contains something like "DELAY XX" where
	XX is a number.

2006-05-24  Moritz Bunkus  <moritz@bunkus.org>

	* mmg: enchancement: After adding files with drag&drop the next
	"open file" dialog will start in the directory the last file came
	from.

2006-05-23  Moritz Bunkus  <moritz@bunkus.org>

	* mkvmerge: bug fix: mkvmerge will no longer create empty files
	(meaning neither input files nor things like chapters etc have
	been added).

2006-04-28  Moritz Bunkus  <moritz@bunkus.org>

	* Released v1.7.0.

	* mkvmerge: enhancement: Added support for MIME type detection via
	libmagic (patch by Robert Millan with heavy modifications by
	myself).

2006-04-07  Moritz Bunkus  <moritz@bunkus.org>

	* mkvmerge: bug fix: Theora headers were not handled correctly.

2006-04-03  Moritz Bunkus  <moritz@bunkus.org>

	* mkvmerge: bug fix: The WavPack reader was broken on 64bit
	systems (e.g. AMD64).

2006-03-17  Moritz Bunkus  <moritz@bunkus.org>

	* mkvmerge: bug fix: The Theora timecode handling was broken, and
	Ogg/Theora files were not identified correctly (they showed up as
	"unknown" in mmg).

2006-02-27  Moritz Bunkus  <moritz@bunkus.org>

	* mmg: enhancement: The 'adjust timecodes' function accepts
	timecodes like 'XXXXXunit' with 'unit' being 'ms', 'us', 'ns' or
	's'.

	* mkvmerge: enhancement: mkvmerge will no longer refuse to
	concatenate files with differing Codec Private contents and only
	issue a warning in such cases.

	* mkvmerge: bug fix: Quicktime/MP4 reader: Added support for
	version 1 media headers ('mdhd' atom) with 64bit fields. Fixed the
	duration of the last packet passed downstream. Fixed overflow
	issues during re-scaling from the Quicktime/MP4's time scale to
	nano seconds used by mkvmerge.

2006-01-18  Moritz Bunkus  <moritz@bunkus.org>

	* mkvmerge: bug fix: Muxing wasn't working Windows 9x/ME because
	mkvmerge was trying to use Unicode file access functions when
	determining which directories to create. Fixes Anthill bug #177.

2006-01-17  Moritz Bunkus  <moritz@bunkus.org>

	* mkvmerge: new feature: Added support for the "Delay:" feature
	and for negative timecodes in VobSub IDX files.

2005-12-14  Moritz Bunkus  <moritz@bunkus.org>

	* mmg: new feature: If mmg is set to automatically fill in the
	output file name then it will clear the output file name once all
	input files have been removed.

2005-12-12  Moritz Bunkus  <moritz@bunkus.org>

	* mmg: bug fix: Fixed a crash that occured if the user removed an
	attachment and clicked somewhere in the empty space in the
	attachment list. Occured only on Windows.

2005-12-10  Moritz Bunkus  <moritz@bunkus.org>

	* mmg: bug fix: Re-added Chinese to the list of popular languages
	(those are listed first in the language drop down boxes).

2005-12-08  Moritz Bunkus  <moritz@bunkus.org>

	* mkvmerge: bug fix: The last change to the ISO 639 language
	handling broke the VobSub reader so that it reported the wrong
	language codes. This also caused mmg to not display the correct
	language after adding a VobSub file.

2005-12-07  Moritz Bunkus  <moritz@bunkus.org>

	* Released v1.6.5.

2005-12-06  Moritz Bunkus  <moritz@bunkus.org>

	* source: bug fix: Changed the list of ISO 639 languages so that
	the terminology versions are converted into the bibliography
	versions of the 639-2 codes (e.g. use "ger" instead of "deu" for
	the German language). Converted almost all pieces of mkvmerge and
	mmg to accept ISO 639-1, 639-2 codes (both bibliography and
	terminology versions) and the languages' English names. Those will
	always be converted to the 639-2 code. Fixes Anthill bug #171.

2005-12-05  Moritz Bunkus  <moritz@bunkus.org>

	* mkvmerge: bug fix: The country code used in XML chapter files
	was checked against the list of ISO 639-1 codes and not against
	the list of ccTLDs. Partial bugfix for Anthill bug #171.

	* mkvmerge: bug fix: When appending tracks and using timecodes the
	timecodes were only used for the first track in a chain of
	tracks. This has been changed so that you must specify only one
	timecode file in such cases (e.g. "mkvmerge ... --timecodes
	0:my_timecodes.txt part1.avi +part2.avi"). mmg has already been
	working like this. Fixes Anthill bug #162.

2005-12-02  Moritz Bunkus  <moritz@bunkus.org>

	* source: new feature: Added support for linking against liblzo2
	(same compression algorithm, just a new library version). Patch by
	Diego Pettenò (see AUTHORS).

	* mkvmerge: new feature: Added a workaround for files created by
	Gabest's DirectShow Matroska muxer with slightly broken frame
	references. Fixes Anthill bug #172.

	* mkvextract: new feature: attachment extraction mode: Made the
	output file name optional. If it is missing (e.g. "mkvextract
	attachments source.mkv 92385: 124981:") then the name of the
	attachment inside the Matroska file is chosen instead. Patch by
	Sergey Hakobyan (see AUTHORS).

	* mkvmerge: new feature: If an output file name contains
	directories that don't exist then they're created. Patch by Sergey
	Hakobyan (see AUTHORS) with modifications by myself.

2005-11-24  Moritz Bunkus  <moritz@bunkus.org>

	* mkvmerge: bug fix: Don't abort reading a Matroska if the next
	element is not a cluster. This is the case for e.g. files produced
	by Haali's muxer which writes the segment tracks element in
	intervals. Fixes Anthill bug #169.

2005-11-19  Moritz Bunkus  <moritz@bunkus.org>

	* mmg: bug fix: Fixed a problem with the selection of language
	codes for chapters in the chapter editor.

2005-11-18  Moritz Bunkus  <moritz@bunkus.org>

	* mkvmerge: bug fix: If at least or more attachments were present
	and the user used --attachment-name for each of them (as mmg does)
	then mkvmerge was wrongly outputting a warning about multiple uses
	of --attachment-name for a single attachment.

	* mkvmerge: new feature: Added limited support for edit lists in
	MP4/QuickTime files. Fixes Anthill bug #151.

	* mkvmerge: bug fix: MP4/QuickTime files which contain another
	atom before the 'avcC' atom in the video track headers weren't
	correctly remuxed.

2005-11-16  Moritz Bunkus  <moritz@bunkus.org>

	* mkvmerge: bug fix: mkvmerge will now refuse to append AVC/h.264
	video tracks whose codec initialization data blocks do not
	match. Invalidates Anthill bug #163.

2005-11-12  Moritz Bunkus  <moritz@bunkus.org>

	* mkvmerge: bug fix: Fixed a crash If the granulepos (the
	timecodes) reset in the middle of an Ogg/OGM file. Fixes Anthill
	bug #166.

	* mkvmerge: bug fix: Fixed a division-by-zero error in the
	RealMedia demuxer. Fixes Anthill bug #161.

	* mkvmerge: bug fix: Fixed a couple of potential (and actual)
	segmentation faults by accessing invalid memory addresses. Initial
	patch for the VobSub reader by Issa on Doom9's forum.

2005-11-04  Moritz Bunkus  <moritz@bunkus.org>

	* mkvmerge, mmg: new feature: The names of attached files can be
	set with a new option --attachment-name or on mmg's "Attachments"
	page.

2005-11-02  Moritz Bunkus  <moritz@bunkus.org>

	* mkvmerge: bug fix: Fixed another bug when appending AVC/h.264
	tracks that would mkvmerge cause to die with "bref_packet ==
	NULL". Fixes Anthill bug #160.

2005-11-01  Moritz Bunkus  <moritz@bunkus.org>

	* mmg: bug fix: When the user saved the muxing output in a log
	file that file didn't use Windows line endings (CR LF) on
	Windows.

	* mmg: bug fix: Appending tracks was broken because the track
	numbers in the command line were incorrect. Fixes Anthill bug
	#160.

2005-10-23  Moritz Bunkus  <moritz@bunkus.org>

	* mkvmerge: new feature: Added support for Ogg/Theora.

2005-10-22  Moritz Bunkus  <moritz@bunkus.org>

	* mkvmerge: Changed the CodecID for AAC audio tracks to "A_AAC" by
	default The CodecPrivate contains the same initialization data
	that are stored in the ESDS in MP4 files for AAC tracks. The old
	CodecIDs (e.g. "A_AAC/MPEG4/SBR") can be turned on again with
	"--engage old_aac_codecid".

2005-10-21  Moritz Bunkus  <moritz@bunkus.org>

	* mkvinfo: new feature: The sub elements of the EBML head are
	now shown.

	* mkvinfo: new feature: Added support for the new SimpleBlock.

	* mkvextract: new feature: Added support for the new SimpleBlock.

	* mkvmerge, mmg: new feature: Added support for the new
	SimpleBlock instead of BlockGroups (only available via "--engage
	use_simpleblock" for now). Patch by Steve Lhomme (see AUTHORS)
	with fixes by myself.

2005-10-14  Moritz Bunkus  <moritz@bunkus.org>

	* Released v1.6.0.

2005-10-09  Moritz Bunkus  <moritz@bunkus.org>

	* mkvmerge: new feature: Implemented the new header removal
	compression: compression for native MPEG-4 part 2, decompression
	for all types (don't use it yet, folks!).

2005-10-04  Moritz Bunkus  <moritz@bunkus.org>

	* mkvextract: bug fix: Extra codec data wasn't written to AVI
	files if it was present (e.g. for the HuffYuv codec). Fixes bug
	157.

	* mkvmerge: bug fix: mkvmerge was choking on AVIs with a single
	frame inside. Fixes bug 156.

2005-09-30  Moritz Bunkus  <moritz@bunkus.org>

	* mkvmerge: bug fix: Changed how AVC video frames are
	referenced. This is not ideal yet, but at least references are
	kept intact when reading AVC from Matroska files. Should fix bug
	154.

2005-09-18  Moritz Bunkus  <moritz@bunkus.org>

	* mkvmerge: bug fix: Appending AVC video tracks was broken if they
	contained aspect ratio information that the user overwrote on the
	command line.

	* mmg: bug fix: If a video track was selected that was appended to
	another track then the aspect ratio drop down box was still
	active.

	* mkvmerge: new feature: MPEG-4 part 2 streams are searched for
	the pixel width/height values. Those are taken if they differ from
	those values in the source container. This is a work-around for
	buggy muxers, e.g. broken video camera firmwares writing bad MP4
	files. Fixes bug 149.

2005-09-15  Moritz Bunkus  <moritz@bunkus.org>

	* mkvmerge: bug fix: Appending files with RealVideo was
	broken.

2005-09-09  Moritz Bunkus  <moritz@bunkus.org>

	* mkvmerge, mkvextract: bug fix: ASS files sometimes use a column
	called 'Actor' instead of 'Name', but both should be mapped to the
	'name' column in a Matroska file.

2005-09-07  Moritz Bunkus  <moritz@bunkus.org>

	* Released v1.5.6.

2005-09-06  Moritz Bunkus  <moritz@bunkus.org>

	* mmg: bug fix: If the user selected an aspect ratio for a video
	track, then chose "File -> new", added a file, selected another
	video track and chose the same aspect ratio as before then it
	wasn't added to the command line. Fixes Anthill bugs 132 and 146.

	* mkvmerge: bug fix: Support Qt/MP4 files with 64bit offset tables
	('co64' atom instead of 'stco' atom).

2005-09-04  Moritz Bunkus  <moritz@bunkus.org>

	* mkvmerge: new feature: mkvmerge will remove the aspect ratio
	information from a AVC/h.264 video track bitstream and put it into
	the display dimensions (until now the AR information was kept on
	the bitstream level). The reason is that in Matroska the container
	AR is supposed to take precedence over bitstream AR, but some
	decoder programmers ignore the container AR in favour of bitstream
	AR.

2005-08-31  Moritz Bunkus  <moritz@bunkus.org>

	* mkvinfo: bug fix: The GUI couldn't open files with non-ASCII
	chars in the file name.

2005-08-30  Moritz Bunkus  <moritz@bunkus.org>

	* mkvmerge: bug fix: Display dimensions were reported for all
	tracks, even if they weren't present. In that case they allegedly
	were "0x0" which caused mmg to add "--display-dimensions ...:0x0"
	for each track read from a Matroska file, even if the tracks were
	not video tracks.

2005-08-28  Moritz Bunkus  <moritz@bunkus.org>

	* mkvextract: bug fix: The extracted timecodes were wrong for
	blocks with laced frames.

2005-08-25  Moritz Bunkus  <moritz@bunkus.org>

	* mkvmerge: bug fix: If a Matroska file with a MPEG-4 part 2 video
	track was muxed into a Matroska file and the source file did not
	contain the display width/height elements for that track then the
	aspect ratio was extracted from the video data itself which
	clashes with the Matroska specs which say that display
	width/height default to the pixel width/height if they're not
	present.

2005-08-24  Moritz Bunkus  <moritz@bunkus.org>

	* mkvmerge: bug fix: Native MPEG-4 ASP storage was still bugged:
	timecodes were assigned twice, frames referenced themselves.

	* mkvmerge: bug fix: Embedded fonts and pictures in a SSA/ASS file
	are not discarded any longer. They are converted to Matroska
	attachments instead. Other sections that were discarded are added
	to the CodecPrivate data as are "Comment:" lines in the "[Events]"
	section. Those comment lines still lose their association for
	which "Dialogue:" line they were meant, but that cannot be
	changed.

2005-08-21  Moritz Bunkus  <moritz@bunkus.org>

	* mkvmerge: bug fix: --delay was not working at all.

	* mkvmerge: bug fix: Single digit numbers followed by 's' were not
	recognized as valid numbers with a unit (e.g. in '--delay 0:9s').

	* Released v1.5.5.

	* mkvtoolnix: Disabled storing AVC/h.264 video tracks in VfW mode.

2005-08-16  Moritz Bunkus  <moritz@bunkus.org>

	* mkvtoolnix: bug fix: On Windows the command line output was
	terminated with CR CR NL instead of just CR NL.

2005-08-13  Moritz Bunkus  <moritz@bunkus.org>

	* mkvmerge: bug fix: The Quicktime/MP4 reader wasn't skipping
	unknown elements correctly.

2005-08-03  Moritz Bunkus  <moritz@bunkus.org>

	* mkvextract: new feature: Added a new extraction mode for
	outputting timecodes in a timecode v2 format file. It is called
	"timecode_v2" and takes the same arguments as the "tracks"
	extraction mode.

	* mkvinfo: new feature: Added a command line switch
	"--output-charset" which sets the charset that strings read from
	Matroska files are output in (e.g. if you want the output in UTF-8
	and not your system's local charset).

	* mkvinfo: new feature: Added a command line switch "-o" for
	redirecting the output to a file (for systems which re-interpret
	stdout).

	* mkvmerge: bug fix: The combination of using external timecode
	files and video tracks with B frames was not working as
	intended. The user had to order the timecodes in the timecode file
	just like the frames were ordered (meaning the timecodes for a
	IPBBP sequence with 25 FPS had to be "0", "120", "40,
	"80"...). This has been fixed. They have to be ascending again and
	mkvmerge will assign them properly.

2005-08-02  Moritz Bunkus  <moritz@bunkus.org>

	* mkvextract: new feature: Added support for extracting h.264 /
	AVC tracks into proper h.264 ES streams supported by
	e.g. MP4Box. Patch by Matt Rice (see AUTHORS).

2005-07-25  Moritz Bunkus  <moritz@bunkus.org>

	* mkvinfo: bug fix: Files with non-ASCII chars weren't opened
	because conversion to UTF-8 was done before the charset routines
	were initialized.

2005-07-20  Moritz Bunkus  <moritz@bunkus.org>

	* mkvmerge: bug fix: Fixed a crash if a track in a MP4/QuickTime
	file did not contain a STCO atom (chunk table) but a STSC atom
	(chunk map table).

2005-07-19  Moritz Bunkus  <moritz@bunkus.org>

	* mkvmerge: bug fix: Very large values were not kept correctly for
	a lot of elements (meaning they were truncated to 16 or 32 bits).

	* mkvinfo: bug fix: Very large values were not displayed correctly
	for a lot of elements (meaning they were truncated to 16 or 32
	bits prior to displaying).

	* mkvmerge: bug fix: AVC/H.264 references were wrong, and muxing
	of AVC from Matroska files with proper references resulted in
	unplayable files.

2005-07-08  Moritz Bunkus  <moritz@bunkus.org>

	* mkvmerge: bug fix: Fixed support for USF subtitles stored in
	UTF-16 and UTF-32. Added support for USF subtitles stored in UTF-8
	without a BOM.

2005-07-01  Moritz Bunkus  <moritz@bunkus.org>

	* Released v1.5.0.

2005-06-26  Moritz Bunkus  <moritz@bunkus.org>

	* mkvmerge: bug fix: The track language read from old Matroska
	files was wrongfully set to "und" if it was not written although
	the specs say that "eng" is the default value.

	* mkvmerge: bug fix: USF subtitles: If identical tags were nested
	(e.g. "font") and both were closed right after each other then the
	result looked like "</font/>".

	* mkvmerge: bug fix: Native MPEG-4 was not working if read from
	OGM files.

2005-06-24  Moritz Bunkus  <moritz@bunkus.org>

	* mmg: new feature: Added an input box for mkvmerge's new "split
	after these timecodes" feature.

2005-06-16  Moritz Bunkus  <moritz@bunkus.org>

	* mkvmerge: bug fixes: Improved the native MPEG-4 generation a lot
	(thanks to Haali for testing and pushing me). The codec version
	string inside the MPEG-4 initialization data is now checked if it
	indicates "DivX packed bitstream" and changed to not indicate it
	anymore.

2005-06-07  Moritz Bunkus  <moritz@bunkus.org>

	* mmg: bug fix: If mmg was minimized when it was closed (e.g. with
	Windows' "Show desktop" function) then it didn't show up after a
	restart and could only be shown by maximizing it.

	* mkvmerge: bug fix: If a OGM style chapter file contains empty
	chapter names ('CHAPTER01NAME=' without something after the '=')
	then this chapter's timecode is used as the name instead of
	aborting.

2005-06-05  Moritz Bunkus  <moritz@bunkus.org>

	* mkvmerge: new feature: Added splitting after specific
	timecodes.

2005-06-04  Moritz Bunkus  <moritz@bunkus.org>

	* mkvmerge, mkvinfo, mkvextract: bug fix: Inifite sized segments
	were not handled correctly.

2005-05-23  Moritz Bunkus  <moritz@bunkus.org>

	* mmg: bug fix: On Windows mmg could be crashed by adding a file
	and clicking into the empty space in the "track" selection
	box. Fixes Anthill bug 133.

	* mkvextract: new feature: Implemented the extraction of USF
	subtitles.

	* mkvmerge: new feature: Implemented the muxing of USF subtitles.

2005-05-17  Moritz Bunkus  <moritz@bunkus.org>

	* mkvextract: bug fix: The MPEG packets are now padded to 2048
	byte boundaries as some programs require them to be. Patch by
	Mike Matsnev (see AUTHORS).

2005-05-07  Moritz Bunkus  <moritz@bunkus.org>

	* mkvinfo: bug fix: Removed the restriction of max. ten levels of
	nested elements.

	* mmg: bug fix: If splitting was enabled and "splitting by time"
	selected and the user chose "new" from the "File" menu then
	"splitting by time" was not selectable anymore. This happened
	only on Windows. Fixes Anthill bug 131.

2005-05-05  Moritz Bunkus  <moritz@bunkus.org>

	* mkvextract: bug fix: Use the native newline style when
	extracting text subtitles (\r\n on Windows and \n on all other
	systems).

	* mkvextract: bug fix: SSA/ASS text was missing in the output if
	the "Format=" line contained newlines at the end of the
	CodecPrivate data (e.g. our old Mew Mew sample file).

2005-05-03  Moritz Bunkus  <moritz@bunkus.org>

	* mkvmerge: new feature: Added support for the ChapterSegmentUID
	element.

2005-04-29  Moritz Bunkus  <moritz@bunkus.org>

	* mkvmerge: bug fix: Support WAV files that use other RIFF chunks
	than the usual "fmt " followed by "data".

2005-04-18  Moritz Bunkus  <moritz@bunkus.org>

	* mkvmerge: bug fix: Remuxing MPEG1/2 tracks resulted in a failing
	"assert(0)".

2005-04-16  Moritz Bunkus  <moritz@bunkus.org>

	* Released v1.4.2.

	* mkvmerge: bug fix: In rare occasions involving B frames mkvmerge
	freed data too early. In such a case it was eating more and more
	memory finally exiting with a message about not finding a packet
	for a "bref".

2005-04-09  Moritz Bunkus  <moritz@bunkus.org>

	* all: bug fix: My output functions did not work on AMD64
	systems. Fixes Anthill bug 120.

2005-04-07  Moritz Bunkus  <moritz@bunkus.org>

	* mkvextract: new feature: Added the extraction of the raw
	data with the "--raw" and "--fullraw" flags. Patch by Steve Lhomme
	(see AUTHORS).

	* mkvextract: bug fix: WAVPACK extraction did not update the
	"number of samples" header field. Patch by Steve Lhomme (see
	AUTHORS).

	* mkvmerge: bug fix: RealMedia files contain a "FPS" field in
	their track headers. Unfortunately this field does not always
	contain the actual FPS of a video track but the maximum number of
	FPS that the encoder has output or should output. Therefore
	mkvmerge does not use a "default duration" element for RealVideo
	tracks anymore. Fixes Anthill bug 113.

	* mkvmerge: bug fix: Failing calls to posix_fadvise upon adding a
	file to mmg caused mmg to think that the file identification
	failed. Now warnings for posix_fadvise are not output anymore, and
	posix_fadvise is silently switched off for that file. Fixes
	Anthill bug 123.

	* mkvmerge: bug fix: Appending files that were created with
	mkvmerge's "--link" option was broken. The timecodes for both the
	chapters and the actual media data blocks were not adjusted
	correctly. Fixes Anthill bugs 115 and 116.

	* mkvmerge: bug fix: If chapters are present in several appended
	files and there were atoms who shared the same UID then those
	entries were present multiple times in the output files. Now such
	entries are merged into one chapter entry. Fixes the second part
	of Anthill bug 122.

2005-04-06  Moritz Bunkus  <moritz@bunkus.org>

	* mkvmerge: bug fix: If chapters were present and splitting was
	enabled then mkvmerge would not treat chapters correctly that
	spanned across several files. Now the spanning chapters are kept
	in all files, and their start timecodes are adjusted accordingly.
	Fixes the first part of Anthill bug 122.

2005-03-28  Moritz Bunkus  <moritz@bunkus.org>

	* mkvinfo: bug fix: On Windows mkvinfo was linked without the
	console subsystem resulting in no output at all if run without the
	GUI (-g). Fixes Anthill Bug 118.

2005-03-23  Moritz Bunkus  <moritz@bunkus.org>

	* mkvmerge: bug fix: Due to the compiler doing some strange number
	conversion mkvextract seemed to hang on Windows with certain
	files.

2005-03-20  Moritz Bunkus  <moritz@bunkus.org>

	* mkvmerge: bug fix: Appending VobSubs with more than one track in
	a .idx file and video files at the same time was broken resulting
	in parts of some of the VobSub tracks not ending up in the
	resulting Matroska file. Fixes Anthill bug 114.

2005-03-19  Moritz Bunkus  <moritz@bunkus.org>

	* mkvmerge: bug fix: The track numbers were assigned wrongly when
	appending tracks (this is more or less cosmetic).

	* mkvmerge: bug fix: Splitting by time was broken for audio-only
	files. Fixes Anthill bug 112.

	* mkvmerge: bug fix: The --fourcc switch was not working.

2005-03-16  Moritz Bunkus  <moritz@bunkus.org>

	* mmg: bug fix: Tracks that were not selected on saving the
	settings file were selected after loading a settings file.

2005-03-15  Moritz Bunkus  <moritz@bunkus.org>

	* Released v1.4.1.

2005-03-14  Moritz Bunkus  <moritz@bunkus.org>

	* mkvmerge: bug fix: AC3 detection was broken in rare cases.

2005-03-13  Moritz Bunkus  <moritz@bunkus.org>

	* mmg: bug fix: If the TEMP environment variable contains spaces
	then the calls to mkvmerge when adding files failed.

2005-03-06  Moritz Bunkus  <moritz@bunkus.org>

	* mkvmerge: bug fix: Extracting the FPS from some AVC MP4 files
	did not work.

	* mkvmerge: bug fix: Appending + splitting was segfaulting if used
	together and at least one split occured after a track has been
	appended.

2005-03-02  Moritz Bunkus  <moritz@bunkus.org>

	* mkvmerge: Added more descriptive error messages if two tracks
	cannot be concatenated because "their parameters do not match".

2005-02-28  Moritz Bunkus  <moritz@bunkus.org>

	* mkvmerge: bug fix: A failing call to posix_fadvise will only
	turn its usage off for that one file and not abort mkvmerge
	completely.

	* mmg: bug fix: When "appending" a file all tracks where added to
	the end of the track list making it unnecessarily difficult to
	concatenate similar structured files. Now the tracks from the
	"appended" files are inserted into the track list after their
	counterparts from the file this new one is appended to.

2005-02-27  Moritz Bunkus  <moritz@bunkus.org>

	* mmg: bug fix: An "appended" file could not be removed if there
	were two tracks that we not separated by a track from another file
	in the track list box.

	* mmg: bug fix: The check whether or not a file might be
	overwritten while splitting is active has been fixed.

	* mmg: bug fix: Improved the word wrapping of the tooltips on
	Windows.

	* mmg: bug fix: It was possible to select a file for appending
	even though no file was added first.

	* mkvmerge: bug fix: mkvmerge was wrongly outputting large numbers
	of warnings when Remuxing AVC/h.264 video from a Matroska file.

	* mmg: bug fix: The job queue was not loaded on startup on Windows
	Unicode builds (another wxWidgets 2.5.3 problem).

2005-02-26  Moritz Bunkus  <moritz@bunkus.org>

	* mmg: bug fix: The job status in the job runner dialog was broken
	on Unicode builds on all systems.

	* mmg: bug fix: "Splitting by time" was not selectable on Windows
	Unicode builds (problem with wxWidgets 2.5.3).

	* mmg: bug fix: mkvmerge's output during muxing was not converted
	from UTF-8.

	* mmg: bug fix: The default extension added when the user doesn't
	give one is different in wxWidgets 2.4.x and 2.5.x. It should
	always be .mkv and not .mka.

	* Released v1.4.0.

2005-02-19  Moritz Bunkus  <moritz@bunkus.org>

	* mmg: new feature: The "default track" checkboxes are set
	properly when a Matroska file is added.

	* mmg: new feature: Added a warning right before the muxing starts
	if the chapter editor contains entries but no chapter file has
	been selected (can be turned off).

2005-02-11  Moritz Bunkus  <moritz@bunkus.org>

	* mkvextract: new feature: Added VobSub extraction based on Mike
	Matsnev's code.

2005-02-08  Moritz Bunkus  <moritz@bunkus.org>

	* mkvmerge: bug fix: Track names could not be set to be empty.

2005-02-06  Moritz Bunkus  <moritz@bunkus.org>

	* Released v1.0.2.

2005-02-02  Moritz Bunkus  <moritz@bunkus.org>

	* mkvmerge: new feature: Use the posix_fadvise function on *nix
	systems. This results in a considerable speed up for the whole
	muxing process. As the function call seems to be buggy on at least
	Linux kernels 2.4.x it can be disabled completely during
	configure. It will only be used on Linux with a kernel from the
	2.6.x series or newer.

2005-02-01  Moritz Bunkus  <moritz@bunkus.org>

	* mkvmerge: bug fix: Empty video frames in AVIs right at the
	beginning were breaking the MPEG-4 aspect ratio extraction and
	caused problems in other parts, too.

2005-01-30  Moritz Bunkus  <moritz@bunkus.org>

	* mmg: bug fix: It was possible to create chapter entries with
	invalid or even empty language entries. Not only are those
	invalid, such XML files can also not be loaded by mmg.

	* mmg: bug fix: Overwriting a chapter file did not erase the
	previous file. So if the previous file was bigger than the current
	chapters then garbage remained at the end of the file.

2005-01-22  Moritz Bunkus  <moritz@bunkus.org>

	* mkvmerge: bug fix: mkvmerge did not accept XML chapter files
	created with older mkvtoolnix versions due to deprecated chapter
	elements. Such elements are now skipped.

	* mkvmerge: new feature: Added some more possible formats for
	binary data in XML files besides Base64 encoded data: hex encoded
	and ASCII "encoded".

2005-01-20  Moritz Bunkus  <moritz@bunkus.org>

	* mmg: bug fix: The "stretch" input box tooltip was wrong. The
	resulting command line was broken, too.

2005-01-18  Moritz Bunkus  <moritz@bunkus.org>

	* mkvmerge: new feature: Hex values accept more formats (like
	optional white space between numbers or the "0x" prefix).

2005-01-15  Moritz Bunkus  <moritz@bunkus.org>

	* mkvmerge: Changed the AVC/h.264 timecode handling to include the
	timecode offsets from the CTTS atom.

2005-01-15  Moritz Bunkus  <moritz@bunkus.org>

	* mmg: Reformatted the HTML guide and updated the screenshots. It
	should be more readable for those whose desktop is not 1200 pixels
	wide.

2005-01-08  Moritz Bunkus  <moritz@bunkus.org>

	* mmg: new feature: Made the mkvmerge GUI guide available by
	pressing F1 or selecting "Help" from the "Help" menu.

2005-01-07  Moritz Bunkus  <moritz@bunkus.org>

	* mkvextract: bug fix: ASS/SSA extraction was broken in some rare
	cases.

2005-01-02  Moritz Bunkus  <moritz@bunkus.org>

	* mmg: new feature: Added support for mkvmerge's new "appending
	tracks" feature.

2004-12-31  Moritz Bunkus  <moritz@bunkus.org>

	* mkvmerge: new feature: Added support for reading the pixel
	aspect ratio from AVC/h264 video data.

	* mkvmerge: new feature: Added AVC/h264 muxing from MP4.

2004-12-28  Moritz Bunkus  <moritz@bunkus.org>

	* mkvmerge: new feature: Added a MPEG PS demuxer.

	* mkvinfo: new feature: Added a couple new elements (silent
	tracks). Patch by Steve Lhomme (see AUTHORS).

2004-12-27  Moritz Bunkus  <moritz@bunkus.org>

	* mkvextract: new feature: Added WAVPACK4 extraction. Patch by
	Steve Lhomme (see AUTHORS).

2004-12-18  Moritz Bunkus  <moritz@bunkus.org>

	* mkvmerge: new feature: Added WAVPACK4 muxing. Patch by Steve
	Lhomme (see AUTHORS).

	* mmg: bug fix: Again the window handling. Hopefully this is
	better than the other attempts.

2004-12-17  Moritz Bunkus  <moritz@bunkus.org>

	* mkvmerge: new feature: Added VobButton muxing. Patch by Steve
	Lhomme (see AUTHORS).

2004-12-15  Moritz Bunkus  <moritz@bunkus.org>

	* mmg: bug fix: One was able to crash mmg by pressing 'ok' in the
	muxing dialog right after muxing finished, especially if the
	'abort' button was hit before. This mostly happened on Linux.

	* mkvmerge: bug fix: Fixed negative audio displacement for a
	couple of formats.

2004-12-13  Moritz Bunkus  <moritz@bunkus.org>

	* Released v1.0.1.

2004-12-11  Moritz Bunkus  <moritz@bunkus.org>

	* mmg: Fixed some layout issues with wxWidgets 2.5.3 and newer.

2004-12-10  Moritz Bunkus  <moritz@bunkus.org>

	* mmg: new feature: The window position is saved and restored when
	mmg is started the next time.

2004-12-09  Moritz Bunkus  <moritz@bunkus.org>

	* mmg: bug fix: Fixed a crash/memory corruption showing weird
	characters in the input boxes. This happened when the user removed
	a file from mmg while mmg was updating the command line.

	* mmg: bug fix: mmg now has an icon associated with it while it is
	running instead of the generic Windows application icon (Windows
	only).

	* mmg: bug fix: The main window is now minimized during
	muxing. This allows to hide both of the windows while muxing is
	running and restoring them later, even if they were iconized when
	muxing finished (Windows only).

2004-11-26  Moritz Bunkus  <moritz@bunkus.org>

	* mkvmerge: bug fix: The first packet of an AAC track read from
	Real containers might not start at the timecode 0. This offset was
	ignored by mkvmerge.

2004-11-22  Moritz Bunkus  <moritz@bunkus.org>

	* mmg: bug fix: Made the muxing dialog ("mkvmerge is running")
	modal all the time. This prevents the user from hitting the main
	window's minimize button. On Windows this makes mmg stuck in
	iconized mode if it was iconized when muxing finished.

2004-11-20  Moritz Bunkus  <moritz@bunkus.org>

	* mkvmerge: bug fix: Fixed a buffer overflow in the UTF-8 file
	reading routines.

2004-11-18  Moritz Bunkus  <moritz@bunkus.org>

	* mkvmerge: Implemented concatenating files with chapters.

	* mkvmerge: Changed the "progress" output. It's now correct for
	file concatenation, too.

2004-11-17  Moritz Bunkus  <moritz@bunkus.org>

	* Released v1.0.

	* mkvmerge: new feature: Concatenating/appending files is now
	possible. A lot of things aren't tested, and others simply don't
	work yet (chapter merging, duplicate tag elimination, proper
	progress report, support in mmg just to name a few), but the basic
	functionality seems to work.

	* mkvmerge: bug fix: The Matroska reader doesn't insist on having
	a default duration ( = FPS) for video tracks in the "AVI
	compatibility mode" ( = with the CodecID "V_MS/VFW/FOURCC"). This
	enables re-muxing of Matroska files created from MP4 files.

2004-11-05  Moritz Bunkus  <moritz@bunkus.org>

	* mmg: bug fix: File names with non-ASCII characters were not
	working if mmg was compiled against a Unicode enabled wxWidgets.

2004-11-04  Moritz Bunkus  <moritz@bunkus.org>

	* mkvmerge: new feature: Added reading DTS from AVIs and from
	Matroska files.

	* mkvmerge: bug fix: A variable initialization was missing which
	very recent gcc versions (3.4.2) did not like very much. Also
	fixed a small compilation bug.

2004-10-24  Moritz Bunkus  <moritz@bunkus.org>

	* mkvmerge: bug fix: The handling of external timecode files was
	still not correct but should be OK now.

2004-10-17  Moritz Bunkus  <moritz@bunkus.org>

	* mmg: Added an error message if the user selects 'mmg' as the
	'mkvmerge executable' because that would lead to an infinite
	number of 'mmg's being spawned.

2004-10-16  Moritz Bunkus  <moritz@bunkus.org>

	* mkvmerge: bug fix: If LFE is on for DTS then the number of
	channels is one more than what the DTS frame header says.

	* mkvmerge: bug fix: Timecodes for Vorbis were wrong on rare
	occasions (when reading laced Vorbis from a Matroska file and
	changing the lacing, e.g. when splitting for the second and all
	following files).

2004-10-10  Moritz Bunkus  <moritz@bunkus.org>

	* mkvmerge/mkvinfo/mkvextract: bug fix: The chapter and tag
	element tables were not always intialized correctly depending on
	the compiler and the optimization flags used.

	* mkvmerge: bug fix: The OGM reader was broken if at least one
	track was not to be copied from the file (happened between 0.9.5
	and 0.9.6).

	* mmg: bug fix: After loading saved mmg settings the track input
	box listed the tracks always coming from the last input file and
	not from the one they really came from.

2004-10-09  Moritz Bunkus  <moritz@bunkus.org>

	* mmg: enhancement: Made mmg's main window properly resizable.

	* mkvmerge: Rewrote the code for the external timecode files. This
	also fixes bug 99: The durations for the individual tracks were
	not correct for those tracks for which --timecodes was used.

2004-10-08  Moritz Bunkus  <moritz@bunkus.org>

	* mmg: bug fix: Crash when saving chapters from the chapter
	editor. Same as the mkvinfo issue below but on all OS.

	* mkvinfo: bug fix: The chapter and tag element tables were not
	initialized on Windows resulting in a crash when one of those
	elements was encountered.

2004-10-07  Moritz Bunkus  <moritz@bunkus.org>

	* Released v0.9.6.

	* mkvextract: bug fix: The track extraction was creating the
	output file twice if the Matroska file contained a copy of the
	track headers. This resulted in the first extracted file being
	overwritten at the end of extraction.

	* mmg: bug fix: If the file title is read from an input file, not
	modified by the user and that input file is removed again then the
	file title will be unset.

2004-10-05  Moritz Bunkus  <moritz@bunkus.org>

	* mkvmerge: enhancement: Converted the raw FLAC reader to use
	another interface to the FLAC libraries. This results in a speedup
	of up to 50%. Thanks to Josh Coalson for telling me about its
	existence.

2004-10-04  Moritz Bunkus  <moritz@bunkus.org>

	* mkvmerge: new feature: Added two warnings. One about invalid
	track IDs that were used on the command line but that don't
	correspond to an available track in a file and one if no track
	will be copied from a source file. Both warnings hint at bad
	command line arguments.

2004-10-03  Moritz Bunkus  <moritz@bunkus.org>

	* mkvmerge: Only write the segment duration as a 64bit float if
	there is no video track present. This way users won't have to
	update their DirectShow filter/apps for most files. Only
	audio-only files need this precision anyway.

	* mkvmerge: Changed the Ogg/OGM reader to use the stream number
	and not its serial number as the track ID (meaning the track IDs
	will be 0, 1, 2... etc. instead of the random numbers oggenc uses
	as the serial numbers).

2004-09-30  Moritz Bunkus  <moritz@bunkus.org>

	* mkvmerge: new feature: The CUE sheet parser now accepts INDEX
	lines with indices from 00 up to 99 and implements the Red Book
	specification for audio CDs that way. Patch by Vegard Pettersen
	<vegard_p at broadpark adot no>.

2004-09-28  Moritz Bunkus  <moritz@bunkus.org>

	* mkvmerge, mkvextract: bug fix: ASS was handled like SSA which is
	not correct in each case, especially when extracting it.

	* mkvextract: bug fix: The WAV writer was not endian safe.

2004-09-27  Moritz Bunkus  <moritz@bunkus.org>

	* mkvmerge: bug fix: The charset was not set correctly on Solaris.

	* mkvmerge: bug fix: mkvmerge crashed when reading Matroska files
	that contain an empty tag list.

2004-09-26  Moritz Bunkus  <moritz@bunkus.org>

	* mkvmerge: bug fix: Some Matroska files that e.g. have had their
	timecodes offset with the Matroska Stream Editor or other means
	may contain timecodes that caused mkvmerge to print a warning
	about "timecode < last_timecode". A new fix implements a
	workaround and a warning message with a proper explanation for
	this case.

2004-09-24  Moritz Bunkus  <moritz@bunkus.org>

	* mkvmerge: bug fix: Older Matroska files containing chapters
	caused mkvmerge to abort muxing.

2004-09-21  Moritz Bunkus  <moritz@bunkus.org>

	* mkvmerge: bug fix: mkvmerge was only copying the last tag of a
	list of tags applying to a track from a Matroska file.

2004-09-17  Moritz Bunkus  <moritz@bunkus.org>

	* mkvmerge: bug fix: mkvmerge will show a nice warning if the
	entries in a SRT have non-continuous timestamps. It'll also sort
	the entries by their start timestamp instead of throwing the
	generic "timecode < previous timecode" warning.

	* mmg: bug fix: The 'Matroska file analysis' window that occurs
	when reading chapters from a Matroska file did not disappear if it
	was minimized when the process finished.

2004-09-16  Moritz Bunkus  <moritz@bunkus.org>

	* mkvmerge: new feature: Added a new parameter
	--aspect-ratio-factor.

	* mkvinfo: bug fix: Strings from chapters and tags were shown in
	UTF-8 instead of the local charset. This bug was introduced around
	2004-08-28.

	* mkvmerge: bug fix: Not all chapter elements were copied
	correctly from a source Matroska file.

2004-09-07  Moritz Bunkus  <moritz@bunkus.org>

	* mkvextract: Sped up the extraction of attachments, chapters,
	cuesheets and tags by using the seek head information and not
	parsing the full file each time.

2004-09-02  Moritz Bunkus  <moritz@bunkus.org>

	* mkvmerge: bug fix: The Matroska reader was not handling very big
	cluster timecodes correctly. Those can occur when the timecode
	scale factor is very small.

	* mkvmerge: bug fix: Empty clusters in Matroska files no longer
	make mkvmerge think that file has been read completely.

2004-08-31  Moritz Bunkus  <moritz@bunkus.org>

	* mkvmerge: new feature: Added support for MP2 (and maybe MP3)
	audio in MP4 containers.

2004-08-29  Moritz Bunkus  <moritz@bunkus.org>

	* mkvmerge: new feature: The chapter and tag parsers accept XML
	element attributes instead of sub-elements for those sub-elements
	that only contain data. Example for a "simple tag":
	<Simple Name="ARTIST" String="Tori Amos"/>

	* mkvmerge: bug fix: The automatic MIME type detection based on
	the file name extension was using the file name extension as the
	MIME type.

2004-08-28  Moritz Bunkus  <moritz@bunkus.org>

	* mkvmerge, mkvinfo: new feature: Added the four new PixelCrop
	elements.

	* mkvmerge, mkvextract, mkvinfo: new feature: Added
	'TargetTypeValue' as a supported tagging element.

	* mkvmerge, mkvextract, mkvinfo: Complete rewrite of the chapter
	and tag parsing and output functions. Additions will be much
	easier now.

	* mkvmerge, mkvextract, mkvinfo: feature removed: Dropped support
	for the very old and deprecated tagging system. No one used it
	anyway.

2004-08-24  Moritz Bunkus  <moritz@bunkus.org>

	* mkvmerge: new feature: Allow the use of two-letter ISO639-1
	country codes in for the '--language' parameter. Those will be
	converted to the corresponding ISO639-2 language code
	automatically.

2004-08-22  Moritz Bunkus  <moritz@bunkus.org>

	* mkvmerge, mkvinfo, mkvextract: new feature: Added support for
	the 'TargetType' tag element (which I meant to add before the
	0.9.5 release...).

	* mkvmerge: bug fix: The MP3 handling was broken on weird and rare
	occasions when reading MP3 from a Matroska file.

	* mkvmerge: bug fix: Removed a bogus warning about an attachment's
	MIME type having been given more than once.

2004-08-21  Moritz Bunkus  <moritz@bunkus.org>

	* Released v0.9.5.

	* mkvmerge: bug fix: WAV files which contained a 'PAD ' chunk
	before the 'data' chunk were not processed at all.

	* mkvmerge: bug fix: Use 'setjmp' and 'longjmp' Instead of
	throwing a C++ exception during the chapter parsing
	stage. Otherwise libexpat will abort with a non-descriptive error
	message on Windows.

2004-08-20  Moritz Bunkus  <moritz@bunkus.org>

	* mkvmerge: bug fix: SSA/ASS subs with the old codec ID 'S_SSA'
	and 'S_ASS' were accepted, but their codec ID was kept. It is now
	correctly changed to 'S_TEXT/SSA' and 'S_TEXT/ASS'.

2004-08-19  Moritz Bunkus  <moritz@bunkus.org>

	* mkvmerge, mkvinfo, mkvextract: new feature: Added support for
	the new 'EditionFlagHidden', 'EditionFlagDefault' and
	'EditionManaged' elements.

	* mkvmerge: Added 'EditionUID' to valid elements below '<Targets>'
	in XML tags. Fixed the creation of the 'Targets' with
	--global-tags and --tags.

2004-08-16  Moritz Bunkus  <moritz@bunkus.org>

	* mkvmerge, mkvinfo, mkvextract: Added support for the new tag
	elements ('tag language' and 'default/original language').

	* mkvmerge: new feature: If there was no MIME type given for an
	attachment then mkvmerge will try to guess it based on the file's
	extension just like mmg.

2004-08-14  Moritz Bunkus  <moritz@bunkus.org>

	* mkvmerge, mkvextract, mmg: Changes to the chapter
	handling. EditionUIDs are always created. mkvextract outputs
	EditionUIDs and ChapterUIDs normally. mkvmerge tries to keep
	EditionUIDs and ChapterUIDs but replaces them if they aren't
	unique.

2004-08-13  Moritz Bunkus  <moritz@bunkus.org>

	* mmg: bug fix: The 'down' button on the 'input' tab was not
	working correctly in all cases.

2004-08-06  Moritz Bunkus  <moritz@bunkus.org>

	* mkvinfo, mmg: bug fix: Fixed compilation with Unicode enabled
	versions of wxWidgets.

2004-08-05  Moritz Bunkus  <moritz@bunkus.org>

	* mkvmerge: bug fix: Try to guess whether tags read from OGM
	files (for automatic language tag setting and for copying chapter
	information) are already in UTF-8 or not. If not try to convert
	them from the current system's charset.

2004-08-04  Moritz Bunkus  <moritz@bunkus.org>

	* mkvmerge: bug fix: use the same UID for the EditionUID in the
	chapters and in the tag targets when parsing a CUE sheet.

2004-08-02  Moritz Bunkus  <moritz@bunkus.org>

	* mkvmerge/mkvextract: new feature: Use the new EditionUID entries
	when convert CUE sheets to chapters and tracks. This is in
	preparation for 'multiple CDs to single Matroska file'
	conversions.

	* mkvmerge: new feature: Abort muxing if the output file name is
	the same as the name of one of the input files.

2004-08-01  Moritz Bunkus  <moritz@bunkus.org>

	* mkvmerge: new feature: Implemented sample-precision for
	timestamps and durations on audio only files.

	* mkvextract: bug fix: The CUE extraction wrote UTF-8 characters
	but no UTF-8 BOM (byte order marker) at the beginning.

	* mkvmerge: bug fix: Handle TTA files with ID3 tags correctly ( =
	skip the ID3 tags).

	* mkvmerge: bug fix: There was an illegal free() in the OGM
	reader.

2004-07-27  Moritz Bunkus  <moritz@bunkus.org>

	* mkvextract: bug fix: The subtitle track extraction used the wrong
	duration in 0.9.4.

2004-07-26  Moritz Bunkus  <moritz@bunkus.org>

	* mkvextract: new feature: Limited support for extracting chapters
	as CUE sheets that haven't been created by using a CUE sheet with
	mkvmerge's "--chapters" option.

	* mkvmerge: bug fix: Block durations with 0s length (e.g. entries
	in a SSA file) were not written.

	* mkvmerge: bug fix: The FLAC packetizer gets the duration
	from the FLAC packet itself.

	* mkvmerge: bug fix: The word 'TAG' occuring in e.g. SRT subs
	caused the ID3/MP3 frame detection to be stuck n an endless loop.

2004-07-25  Moritz Bunkus  <moritz@bunkus.org>

	* Released v0.9.4.

2004-07-24  Moritz Bunkus  <moritz@bunkus.org>

	* mkvextract: new feature: Added support for extracting TTA tracks
	to TTA files.

	* mkvmerge: bug fix: SRT file recognition failed if the file
	contained spaces at the end of the first line.

2004-07-21  Moritz Bunkus  <moritz@bunkus.org>

	* mkvextract: new feature: Implemented the extraction of chapter
	information and tags as a CUE sheet which is the reverse operation
	to using a CUE sheet with mkvmerge's '--chapters' parameter.

2004-07-20  Moritz Bunkus  <moritz@bunkus.org>

	* mkvmerge: bug fix: Broken VobSub .idx files which contain
	timestamps going backwards no longer crash mkvmerge. A warning
	will be printed for such inconsistencies.

2004-07-19  Moritz Bunkus  <moritz@bunkus.org>

	* mkvmerge: bug fix: The Matroska reader contained a nice little
	illegal memory access (introduced in 0.9.3 with the fixes to the
	'default track' handling).

	* mkvmerge: bug fix: The SSA reader was segfaulting if a line
	contained an empty text field.

	* mmg: new feature: Added support for the two flags 'hidden' and
	'enabled' in the chapter editor.

	* mkvmerge: new feature: The pregap from a CUE sheet is converted
	into two sub-chapters (one for "INDEX 00", one for "INDEX
	01"). These sub-chapters have their 'hidden' flag set.

	* mkvinfo: bug fix: Fixed compilation for MATROSKA_VERSION = 2.

	* mkvinfo: bug fix: Fixed compilation with gcc 3.2.

2004-07-18  Moritz Bunkus  <moritz@bunkus.org>

	* mkvmerge: bug fix: The CUE sheet parser interpreted a timestamp
	as HH:MM:SS (hours, minutes, seconds). The correct spec is
	HH:MM:FF (hours, minutes, frames with 1 frame = 1/75 second).

	* Released v0.9.3.

	* mmg: bug fix: The 'default track' checkbox was broken.

2004-07-14  Moritz Bunkus  <moritz@bunkus.org>

	* mkvmerge: bug fix: Using '--cues ...:all' was broken for audio
	tracks that use lacing.

2004-07-13  Moritz Bunkus  <moritz@bunkus.org>

	* mkvmerge: bug fix: The latest OpenDML AVI files generated by
	mencoder were not read correctly. Only the first RIFF chunk was
	processed.

2004-07-10  Moritz Bunkus  <moritz@bunkus.org>

	* mkvmerge: If the user does not specify a --language for a track
	'und' ('undefined') will now be used instead of 'eng'. The
	user can use the new option '--default-language' to change that.

2004-07-07  Moritz Bunkus  <moritz@bunkus.org>

	* mkvmerge: new feature: When using a CUE sheet as a chapter file
	mkvmerge will automatically convert some of the entries to tags.

2004-07-03  Moritz Bunkus  <moritz@bunkus.org>

	* mkvmerge: bug fix: The default track feature did not work
	correctly with the new --track-order.

	* mkvmerge: new feature: Added support for TTA lossless audio
	files.

2004-06-29  Moritz Bunkus  <moritz@bunkus.org>

	* Released v0.9.2.

	* mmg: Updated the mkvmerge GUI guide to reflect changes and
	additions.

2004-06-25  Moritz Bunkus  <moritz@bunkus.org>

	* mmg: new feature: Added 'minimize' buttons to the two 'mkvmerge
	is running' dialogs.

	* mmg: new feature: Added an option for automatically calling
	'File -> new' after a job has been added to the job queue.

2004-06-24  Moritz Bunkus  <moritz@bunkus.org>

	* mkvextract: bug fix: Video extraction was not working correctly
	on big endian systems.

2004-06-21  Moritz Bunkus  <moritz@bunkus.org>

	* mmg: bug fix: The job manager did not always catch all of
	mkvmerge's output, especially if a job failed.

2004-06-20  Moritz Bunkus  <moritz@bunkus.org>

	* mkvmerge, mmg: new feature: --track-order now controls the track
	creation order globally, meaning that it isn't used for each file
	but only once. This allows the tracks to be created in ANY order
	(before it was first ordered by file, then by track). For mmg this
	means that the track list contains all available tracks and that
	there are no 'up' and 'down' buttons in the file list anymore.

	* mmg: new feature: Line wrap the tooltips on Windows.

	* mmg: new feature: Suggest a name for a new job based on the
	output file name.

	* mmg: new feature: Temporarily disaable 'always on top' if the
	muxing or the job dialog are visible.

	* mmg: new feature: Ask for confirmation before adding a job if
	there's already an old job with the same description.

	* mkvmerge: new feature: You can specifiy the time after which to
	split with ms precision.

2004-06-19  Moritz Bunkus  <moritz@bunkus.org>

	* mmg: bug fix: The functions 'move up', 'move down' and 'delete'
	in the 'job' dialog were not working correctly on Windows.

2004-06-15  Moritz Bunkus  <moritz@bunkus.org>

	* mkvmerge: bug fix: Fixed more of that 'garbage at the beginning
	of MP3 streams' issue.

2004-06-13  Moritz Bunkus  <moritz@bunkus.org>

	* mmg: bug fix: The 'always on top' option was ignored when
	starting mmg.

	* mkvmerge: bug fix: Reading of broken / unfinished AVI files was
	broken on Windows.

	* Released v0.9.1.

	* mkvmerge: Dropped supoprt for 'aviclasses' (one of the two
	libraries for accessing AVI files). This mostly affects the
	Windows users as I've used aviclasses and not avilib on Windows so
	far. The 0.9.0-pre-builds so far haven't shown any problems,
	though, so I hope this doesn't break anything.

	* mmg: bug fix: The job manager did not handle the conversion
	of non-ASCII characters correctly.

	* mmg: new feature: The action 'delete job' in the job manager
	will also delete the file in the 'jobs' subdirectory.

2004-06-12  Moritz Bunkus  <moritz@bunkus.org>

	* mmg: new feature: Added an option to make mmg stay always on
	top (only on Windows).

	* mkvmerge: new feature: mmg will set the 'display dimensions'
	automatically for AVI files whose video track is MPEG4 and has the
	pixel aspect ratio stored in the bitstream.

	* mkvmerge: bug fix: The improved MP3 garbage detection was broken
	resulting in an error message from mkvmerge in some weird
	situations.

2004-06-08  Moritz Bunkus  <moritz@bunkus.org>

	* mkvmerge: bug fix: Matroska tracks can use lacing (several
	frames inside one Matroska block with only one timecode for the
	whole block). mkvmerge did not recreate the timecodes for the
	frames 1..n in the lacing correctly.

2004-06-06  Moritz Bunkus  <moritz@bunkus.org>

	* mkvmerge: feature removed: Dropped support for 'time
	slices'. They were not used, didn't offer the player any
	additional value and caused massive increase in overhead.

	* mmg: new feature: Added a dialog for adding arbitrary command
	line options which includes a list of advanced options to chose
	from.

2004-06-04  Moritz Bunkus  <moritz@bunkus.org>

	* mkvmerge: bug fix: The OGM fix in 0.9.0 broke handling for
	non-broken OGM files a bit.

2004-06-03  Moritz Bunkus  <moritz@bunkus.org>

	* mkvmerge: new feature: Added support for the audio/video
	synchronization method used by NanDub (garbage at the beginning of
	audio tracks inside an AVI) for AC3 and MPEG audio tracks. In
	other words: If an AVI is read and an audio track contains garbage
	right at the beginning then the corresponding audio delay is
	calculated and used instead of simply discarding the garbage.

2004-06-01  Moritz Bunkus  <moritz@bunkus.org>

	* mkvmerge: new feature: Enabled reading MPEG4 video from MP4
	files (nope, they're not stored in Matroska's native mode yet).

2004-05-31  Moritz Bunkus  <moritz@bunkus.org>

	* Released v0.9.0.

	* mkvmerge: bug fix: Improved handling for OGM files. Streams that
	are lacking the comment packet are handled better.

2004-05-29  Moritz Bunkus  <moritz@bunkus.org>

	* mkvmerge: bug fix: Some MP3 streams are padded in the front with
	trash (mostly those in AVI files). This trash might contain valid
	MP3 headers which do not match the remaining headers for the
	actual track. Both the MP3 reader and the MP3 packetizer can now
	skip up to one of those bogus headers in the trash.

2004-05-25  Moritz Bunkus  <moritz@bunkus.org>

	* mmg: bug fix: On some occasions the chapter editor thought there
	was no language associated with a chapter name and complained
	about that.

	* mmg: Removed the 'advanced' tab. Those options shouldn't be used
	anyway.

	* mkvmerge: bug fix: The OGM reader was not endian safe.

2004-05-20  Moritz Bunkus  <moritz@bunkus.org>

	* mkvmerge: Rewrite of the VobSub handling code.

2004-05-17  Moritz Bunkus  <moritz@bunkus.org>

	* mmg: bug fix: The chapter editor did not honor the values
	selected for 'country' and 'language'.

2004-05-15  Moritz Bunkus  <moritz@bunkus.org>

	* mkvmerge: bug fix: Audio sync for Vorbis was partially broken
	for positive offsets.

2004-05-06  Moritz Bunkus  <moritz@bunkus.org>

	* mmg: Fix for compilation with wxWindows < 2.4.2.

	* Released v0.8.9.

	* mmg: new feature: mmg will ask for confirmation before
	overwriting a file. This can be turned off on the settings tab.

2004-05-04  Moritz Bunkus  <moritz@bunkus.org>

	* mmg: new feature: Implement drag'n'drop of files onto the input,
	attachment and chapter tabs. For the input and attachment tabs it
	works like pressing the 'add' button. On the chapters tab it works
	like calling 'Chapter Editor -> Open'.

2004-05-02  Moritz Bunkus  <moritz@bunkus.org>

	* mkvinfo/mmg: Enabled compilation with wxWidgets 2.5 and Unicode
	enabled builds of wxWidgets.

2004-04-30  Moritz Bunkus  <moritz@bunkus.org>

	* all: Increased the precision for timecodes in chapter files to
	nanoseconds (optionally, you can still use fewer digits after the
	'.').

2004-04-26  Moritz Bunkus  <moritz@bunkus.org>

	* mkvmerge: Fixes for compilation with gcc 3.4.

2004-04-24  Moritz Bunkus  <moritz@bunkus.org>

	* mkvmerge: bug fix: Some strings read from RealMedia files were
	not zero-terminated resulting in broken track recognition for some
	files.

2004-04-23  Moritz Bunkus  <moritz@bunkus.org>

	* Released v0.8.8.

	* mkvtoolnix now depends on libebml 0.7.0 and libmatroska 0.7.0.

2004-04-21  Moritz Bunkus  <moritz@bunkus.org>

	* mkvinfo: bug fix: mkvinfo was forcing libmatroska not to handle
	unknown elements and crashed on those.

2004-04-15  Moritz Bunkus  <moritz@bunkus.org>

	* mmg: new feature: When adding Matroska files the video track's
	display dimensions are displayed as well.

2004-04-13  Moritz Bunkus  <moritz@bunkus.org>

	* mkvmerge: new feature: Implemented reading AAC from AVIs.

2004-04-11  Moritz Bunkus  <moritz@bunkus.org>

	* mkvmerge: bug fix: The Flac packetizer was accessing
	uninitialized memory resulting in a crash on Windows.

	* avilib: bug fix: Fixed compilation on big endian systems.

	* mkvmerge: bug fix: Fixed the handling of RealMedia files with
	'multirate' tracks (again).

2004-04-09  Moritz Bunkus  <moritz@bunkus.org>

	* mkvmerge: bug fix: On some rare occasions chapters were not
	written correctly when splitting was active.

2004-04-06  Moritz Bunkus  <moritz@bunkus.org>

	* mmg: bug fix: On non-Windows systems some combinations of
	wxWindows and GTK caused continuous 100% CPU usage after a special
	call to wxExecute.

2004-04-05  Moritz Bunkus  <moritz@bunkus.org>

	* Released v0.8.7.

2004-04-03  Moritz Bunkus  <moritz@bunkus.org>

	* mkvinfo: new feature: Added a terse output format via '-s'.

2004-03-27  Moritz Bunkus  <moritz@bunkus.org>

	* mkvmerge: new feature: If using MPEG4 video and no aspect
	ratio or display dimensions are given mkvmerge will extract the
	aspect ratio information from the stream and automatically set the
	display dimensions accordingly.

2004-03-22  Moritz Bunkus  <moritz@bunkus.org>

	* mkvmerge: bug fix: Using audio sync on AC3 tracks read from
	Matroska files did not work.

2004-03-21  Moritz Bunkus  <moritz@bunkus.org>

	* mkvextract: new feature: Added extraction of RealAudio and
	RealVideo tracks to RealMedia files.

2004-03-16  Moritz Bunkus  <moritz@bunkus.org>

	* mmg: new feature: Added a 'job queue'. The current settings can
	be added as a new job, and all pending jobs can be started for
	batch processing without user interaction.

2004-03-13  Moritz Bunkus  <moritz@bunkus.org>

	* Released v0.8.6.

	* mkvmerge: bug fix: OGMs created by Cyrius OGMuxer are missing
	comment packets for some streams which mkvmerge choked on.

2004-03-10  Moritz Bunkus  <moritz@bunkus.org>

	* mkvmerge/mmg: bug fix: The LANGUAGE and TITLE comments from OGM
	files were not set in the GUI when adding such files.

2004-03-09  Moritz Bunkus  <moritz@bunkus.org>

	* mmg: bug fix: If the FourCC was set for one track it had been
	used for each track you selected as well.

	* mkvmerge: new feature: Tags are being kept when reading Matroska
	files.

	* mkvmerge: bug fix: Large values for --sync (over 2100) would
	cause an integer overflow resulting in no sync being done at all.

	* mkvmerge: bug fix: The VobSub handling was broken if the .idx
	file contains an entry for a track ("id: en") but no "timestamp:"
	entries for such a track.

	* mkvmerge: bug fix: The segment UID was not generated if
	splitting was off.

	* mmg: new feature: Automatically set the output file name when
	the first file is added to the same name but with a '.mkv'
	extension if it hasn't been set yet. Can be disabled on the
	'settings' page.

	* mkvmerge: bug fix: More of the non-ASCII character fixes (in
	--tags and --chapters this time).

	* mkvmerge/mmg: new feature: Made the process priority selectable
	on the 'settings' page and default to 'normal' again (was 'lower'
	before).

2004-03-07  Moritz Bunkus  <moritz@bunkus.org>

	* mmg: new feature: mmg will ask for confirmation before
	overwriting an existing output file.

2004-02-29  Moritz Bunkus  <moritz@bunkus.org>

	* mkvmerge: bug fix: No memory was allocated for the
	--attachment-description resulting in weird descriptions or
	mkvmerge aborting with 'invalid UTF-8 characters'.

	* mkvmerge: bug fix: More of the non-ASCII characters fixes.

2004-02-28  Moritz Bunkus  <moritz@bunkus.org>

	* mkvmerge: bug fix: File names with non-ASCII characters like
	Umlaute are handled correctly.

2004-02-27  Moritz Bunkus  <moritz@bunkus.org>

	* mkvmerge: bug fix: Some RealMedia files contain several tracks
	for multirate stuff which are now ignored. Only tracks with known
	MIME types (audio/x-pn-realaudio and video/x-pn-realvideo) are
	used.

2004-02-23  Moritz Bunkus  <moritz@bunkus.org>

	* mmg: Added a list of 'popular' languages on top of all language
	drop down boxes.

2004-02-22  Moritz Bunkus  <moritz@bunkus.org>

	* Released v0.8.5.

2004-02-21  Moritz Bunkus  <moritz@bunkus.org>

	* mkvmerge: bug fix: segfault in the RealMedia reader.

	* mmg: bug fix: When adding a Matroska file that contains a track
	name or a title with non-ASCII characters those would be displayed
	as UTF-8 in the appropriate input boxes. This has been changed,
	but obviously it won't work if you add files with Japanese
	characters on a system with a different locale. For full Unicode
	support you'll have to wait quite a bit longer.

	* mmg: bug fix: For some 'browse file' buttons the default
	directory was not set to the last directory a file was selected
	from.

2004-02-16  Moritz Bunkus  <moritz@bunkus.org>

	* mmg: new feature: Added a function for adjusting the chapter
	timecodes by a fixed amount.

2004-02-15  Moritz Bunkus  <moritz@bunkus.org>

	* mkvmerge: bug fix: Splitting by size would sometimes abort
	directly after opening the second file.

2004-02-14  Moritz Bunkus  <moritz@bunkus.org>

	* mkvmerge: bug fix: Splitting by time was broken.

2004-02-12  Moritz Bunkus  <moritz@bunkus.org>

	* all: A couple of changes that allow compilation on MacOS X.

	* avilib: synchronized with transcode's current CVS version.

2004-02-11  Moritz Bunkus  <moritz@bunkus.org>

	* Released v0.8.4.

	* mkvmerge: bug fix: When reading Matroska files the durations
	attached to blocks were lost (e.g. for subtitle tracks).

2004-02-09  Moritz Bunkus  <moritz@bunkus.org>

	* Released v0.8.3.

2004-02-08  Moritz Bunkus  <moritz@bunkus.org>

	* mkvmerge: new feature: The LANGUAGE, TITLE tags and chapters are
	being kept when reading OGM files.

	* mkvmerge: Changed the meaning of '--global-tags'. They now apply
	to the complete file.

2004-02-07  Moritz Bunkus  <moritz@bunkus.org>

	* mkvmerge: bug fix: VobSub durations were not converted from ms
	to ns precision resulting in VERY short packets :)

2004-02-01  Moritz Bunkus  <moritz@bunkus.org>

	* mkvmerge: bug fix: The change from ms to ns precision broke
	subtitle handling from OGM.

2004-01-31  Moritz Bunkus  <moritz@bunkus.org>

	* mkvmerge: Made "do not link files when splitting" the default,
	just like in mmg.

	* mkvmerge: new feature: Enabled reading of AAC from OGMs.

	* mkvmerge: The VobSub reader will not discard packets that exceed
	a certain size (64KB) anymore.

	* mkvmerge: Improved some internal memory freeing decisions. This
	should help with files/sections in which are only few keyframes.

2004-01-30  Moritz Bunkus  <moritz@bunkus.org>

	* mkvmerge: Changed the two-pass splitting into a one-pass
	splitting. The resulting files will always be a little bit larger
	than the desired size/length, but this shouldn't matter.

2004-01-25  Moritz Bunkus  <moritz@bunkus.org>

	* mkvmerge: bug fix: Segfault when using external timecode v1
	files.

2004-01-24  Moritz Bunkus  <moritz@bunkus.org>

	* mmg: Rewrote the chapter editor. It now makes a lot more sense:
	You can have multiple names for one chapter entry, and for each
	name there's only one language/country association.

2004-01-23  Moritz Bunkus  <moritz@bunkus.org>

	* mkvmerge: bug fix: The AAC-in-Real stuff again.

2004-01-22  Moritz Bunkus  <moritz@bunkus.org>

	* mkvmerge: Changed the complete timecode handling from ms
	precision to ns precision. Expect some things to be broken by
	this change.

	* mkvmerge: bug fix: Fixed a couple of memory leaks, especially in
	the QuickTime/MP4 parser.

2004-01-21  Moritz Bunkus  <moritz@bunkus.org>

	* mmg: Added some more extensions for RealMedia files.

	* mkvmerge: bug fix: Proper handling for AAC read from RealMedia
	files (sample rate/output sample rate were not assigned
	correctly).

	* Released v0.8.2.

2004-01-19  Moritz Bunkus  <moritz@bunkus.org>

	* mkvmerge: bug fix: The PCM handling was broken resulting in
	packets that did not end on sample boundaries.

2004-01-17  Moritz Bunkus  <moritz@bunkus.org>

	* mkvmerge: bug fix: AVIs with uncompressed sound were leading to
	buffer overflows.

	* mkvmerge/mmg: allow the track names to be empty so that you can
	remove them when muxing Matroska files. Same for the file title.

	* mkvmerge: new feature: The track headers will be rendered
	completely including the elements that are set to their default
	values. Causes less confusion and allows the setting of e.g. the
	track language without having to remux the file completely.

	* mkvmerge: bug fix: If remuxing a file that contains frames with
	a reference to the same timecode those references were lost
	turning such P frames into I frames. This was the case for some
	RealAudio stuff.

2004-01-15  Moritz Bunkus  <moritz@bunkus.org>

	* mmg: new feature: Automatically pre-set the attachment's MIME
	type if the file has a known extension (e.g. 'text/plain' for
	'.txt').

	* mkvmerge: new feature: Unknown/unsupported track types can be
	copied 1:1 from Matroska input files.

	* mkvmerge: new feature: Added proper support for
	AAC-inside-RealMedia files.

2004-01-14  Moritz Bunkus  <moritz@bunkus.org>

	* mkvmerge: new feature: Write cues for audio-only files as well
	(not more than one cue entry during a two seconds period).

2004-01-12  Moritz Bunkus  <moritz@bunkus.org>

	* mkvmerge: bug fix: The default track flags could not be
	overriden on the command line when reading Matroska files.

	* Windows binaries after v0.8.1 require a new runtime DLL
	archive. Please download it from
	http://www.bunkus.org/videotools/mkvtoolnix/ Thanks.

2004-01-11  Moritz Bunkus  <moritz@bunkus.org>

	* mkvmerge: new feature: Added the two new chapter flags 'hidden'
	and 'enabled'.

	* mkvmerge: new feature: Added a new format for the external
	timecode files.

2004-01-09  Moritz Bunkus  <moritz@bunkus.org>

	* mkvmerge: bug fix: The VobSub handling was on occasion putting
	SPU packets for the wrong MPEG stream into the current stream
	resulting in that particular entity not being displayed.

2004-01-06  Moritz Bunkus  <moritz@bunkus.org>

	* Released v0.8.1.

2004-01-05  Moritz Bunkus  <moritz@bunkus.org>

	* mkvmerge: bug fix: The I/O classes were not initialized
	correctly on Windows resulting in spontaneous strange error
	messages, especially when muxing VobSubs.

2004-01-03  Moritz Bunkus  <moritz@bunkus.org>

	* mkvmerge: bug fix: For some special atom sizes in Quicktime and
	MP4 files the size was not read correctly. This affected
	e.g. files created by Nero Digital.

2004-01-02  Moritz Bunkus  <moritz@bunkus.org>

	* mkvmerge: bug fix: Segfault when muxing some video formats due
	to unchecked data (includes RealVideo).

2004-01-01  Moritz Bunkus  <moritz@bunkus.org>

	* Released v0.8.0.

2003-12-29  Moritz Bunkus  <moritz@bunkus.org>

	* mmg: bug fix: Fixed the "write chapters to Matroska file"
	feature.

	* mmg: bug fix: Made mmg not abort but only display an error
	message when malformed XML chapter files should be loaded.

2003-12-28  Moritz Bunkus  <moritz@bunkus.org>

	* mkvmerge: bug fix: The timescodes for Vorbis were calculated one
	packet too early (meaning that the first packet did not start at
	0).

	* mmg: Made "don't link" ON by default because some players might
	have problems with the second and all following files if they
	don't expect them not to start at 0.

	* mkvmerge, mkvextract, mkvinfo: Added support for the new tagging
	system.

	* mmg: bug fix: The default values for the chapter language and
	chapter country are now applied when loading simple (OGM) style
	chapter files as well.

	* mkvmerge: bug fix: The VobSub packetizer will assume MPEG2 if no
	MPEG version identifier was found ("Unsupported MPEG version:
	0x00...").

2003-12-23  Moritz Bunkus  <moritz@bunkus.org>

	* mkvmerge: There are MP4 files that actually contain HE-AAC but
	don't have the 5 byte identifier. mkvmerge will also assume SBR if
	there's only the 2 byte identifier with a sampling frequency <
	44100Hz.

2003-12-22  Moritz Bunkus  <moritz@bunkus.org>

	* mkvextract: bug fix: Wrong display output and illegal memory
	access when extracting FLAC files.

2003-12-17  Moritz Bunkus  <moritz@bunkus.org>

	* mmg: bug fix: If one added a Matroska file and the track name or
	language of a track consisted of only blanks then mmg would
	segfault.

2003-12-15  Moritz Bunkus  <moritz@bunkus.org>

	* mmg: The input box will automatically select the first track
	when a file is selected. Upon track selection the input focus is
	set to the track name input box.

	* mmg: The chapter editor automatically focuses the chapter name
	input box whenever a chapter entry is selected.

	* mmg: bug fix: The chapter editor did not properly escape the
	chapter names resulting in invalid XML files if the special
	characters &, < or > were used.

2003-12-12  Moritz Bunkus  <moritz@bunkus.org>

	* mkvmerge: bug fix: If splitting was active then a wrong CodecID
	was written to the second and all following files for MP2 tracks.

2003-12-11  Moritz Bunkus  <moritz@bunkus.org>

	* Released v0.7.9.

2003-12-05  Moritz Bunkus  <moritz@bunkus.org>

	* mkvmerge: Set the thread priority to BELOW_NORMAL on Windows
	(mkvmerge was already nice(2)'d on Unix systems).

	* mmg: bug fix: Removed the Ctrl-v and Ctrl-c accelerators that I
	used for mmg functions which overrode the usual 'paste' and 'copy'
	functionality.

	* mmg: Command line arguments are put into an option file which is
	then handed over to mkvmerge. This allows really long command
	lines, even on Windows.

	* mkvmerge: bug fix: Negative track IDs in Ogg files were reported
	incorrectly for mkvmerge -i (which affected the GUI).

	* mkvmerge: bug fix: Internal changes had messed up the --language
	and --track-name functionality.

2003-12-04  Moritz Bunkus  <moritz@bunkus.org>

	* mmg: new feature: Added "up" and "down" buttons for the tracks,
	too.

	* mmg: new feature: Added a menu option, 'set output file', that
	can be used as an alternative to the "browse" button at the bottom
	(for those poor users with nothing more than 800x600 ;)).

	* mkvmerge: new feature: The user can alter the order in which the
	tracks for an input file are put into the output file with the new
	"--track-order" option.

	* mmg: bug fix: The "AAC is SBR" check box was grayed out for AAC
	inside MP4 files.

2003-12-03  Moritz Bunkus  <moritz@bunkus.org>

	* mmg: bug fix: The "load settings" function did not load all
	settings, and some strings were not allocated at all resulting in
	a crash when a track was removed after loading these settings.

	* mkvmerge: bug fix: The AAC packetizer was not working if packets
	were being read from a raw AAC file (it worked fine from MP4 and
	Matroska files).

	* mkvmerge: bug fix: Avoid deadlocks when parsing broken SPU
	packets from VobSubs.

	* mmg: new feature: Added buttons for moving input files up and
	down in the input file box.

2003-12-02  Moritz Bunkus  <moritz@bunkus.org>

	* Released v0.7.8.

	* mmg: new feature: You can set the values for the language and/or
	country codes for a chapter and all its children with the push of
	one button (the new "Set values" button).

	* mmg: new feature: You can set default values for the language
	and the country codes in the chapter editor (Chapter menu -> Set
	default values).

2003-12-01  Moritz Bunkus  <moritz@bunkus.org>

	* mkvmerge: bug fix: Display dimensions were sometimes off by one,
	e.g. 640x479 instead of 640x480. This should not happen anymore
	for sane pixel dimensions.

	* mkvmerge: Changed the options '--fourcc' and
	'--aspect-ratio'. They now take a track ID just like all the other
	track specific options.

	* mkvmerge: new feature: Added an option '--display-dimensions'
	which allows the direct setting of the display dimensions. It is
	mutually exclusive with '--aspect-ratio', of course.

2003-11-29  Moritz Bunkus  <moritz@bunkus.org>

	* mmg: bug fix: The language combo box was not correctly set on
	Windows.

2003-11-25  Moritz Bunkus  <moritz@bunkus.org>

	* mkvmerge: Added an option for dumpig all split points including
	file size and timestamp information after the first splitting
	pass.

2003-11-23  Moritz Bunkus  <moritz@bunkus.org>

	* mmg: bug fix: Quotes were missing if the timecode file's name
	contained spaces.

2003-11-18  Moritz Bunkus  <moritz@bunkus.org>

	* mkvmerge: Rewrote the SPU packet parsing code. It should not
	abort anymore.

	* everything: Committed a lot of cross-OS compatibility fixes
	(thanks to Haali and thedj).

2003-11-16  Moritz Bunkus  <moritz@bunkus.org>

	* Released v0.7.7.

	* mkvextract: Added extraction of FLAC to raw FLAC or OggFLAC
	files.

	* mkvmerge: Added full support for FLAC (both raw FLAC and OggFLAC
	are supported, even though raw FLAC is very slow).

2003-11-15  Moritz Bunkus  <moritz@bunkus.org>

	* mmg: Added an input field for the 'CUE sheet to chapter name'
	conversion format.

	* mkvmerge: bug fix: Reworked the audio sychronization which did
	not work correctly for Matroska source files.

2003-11-13  Moritz Bunkus  <moritz@bunkus.org>

	* mkvmerge: bug fix: Increased the size of the space reserved for
	the first meta seek element (see mkvmerge.1 for an
	explanation). In some situations (with tags, chapters,
	attachements and very big file) it might not have been enough in
	order to contain all elements.

2003-11-12  Moritz Bunkus  <moritz@bunkus.org>

	* mmg: Added an input field for the 'timecodes' file to the track
	options.

	* mkvmerge: bug fix: When reading MP3 audio tracks from a Matroska
	file with the A_MS/ACM CodecID (MS compatibility mode) the layer
	was not identified correctly.

	* mkvmerge: Improved the file type detection for AC3 and AAC files
	a bit.

	* mkvmerge: Implemented a lot of fixes for big endian systems and
	processors that don't allow non-aligned memory access for word or
	bigger sized objects.

	* mmg: Made mmg accept return codes of 1 when 'mkvmerge -i' is run
	when an input file is added. This way mmg won't reject mkvmerge's
	output if mkvmerge only printed some warnings which will result in
	a return code of 1 instead of 0.

	* mkvmerge: bug fix: If running in identification mode (-i, used
	by mmg a lot) then don't output any warnings or mmg will not
	accept this file.

2003-11-10  Moritz Bunkus  <moritz@bunkus.org>

	* mkvmerge: new feature: CUE sheets can be used for chapters.

2003-11-09  Moritz Bunkus  <moritz@bunkus.org>

	* mkvmerge: Added support for --sync for VobSub tracks.

	* mkvtoolnix: Re-worked the configure script. Removed all the lib
	specific --with-...-include and --with-...-lib options. The
	--with-extra-includes and --with-extra-libs options can be used
	instead.

2003-11-08  Moritz Bunkus  <moritz@bunkus.org>

	* mmg: When a file is being added then some information from it
	(languages, track names, file title) are kept, and the appropriate
	input boxes are pre-set with these values. Works only for formats
	that support such information (Matroska, VobSub).

	* mkvmerge: Sped up the reading of VobSub .idx files.

2003-11-05  Moritz Bunkus  <moritz@bunkus.org>

	* Released v0.7.5.

	* mkvmerge: bug fix: The VobSub .idx parser was dividing by 0 if
	a track only contained one entry.

	* mkvmerge: Fixed the timecode reader code and made it a bit more
	flexible. Added more documentation for this feature along with an
	example file (examples/example-timecodes.txt).

	* mmg: bug fix: When 'default track' is selected then all other
	tracks of the same type will have their 'default track' flag
	cleared.

	* mkvmerge: SPU packets belonging to the same timecode are grouped
	together, and the duration is extracted directly from the SPU
	stream.

2003-10-29  Moritz Bunkus  <moritz@bunkus.org>

	* mkvmerge: The VobSubs are now stripped of the MPEG program
	stream, and only the SPU packets are kept.

2003-10-28  Moritz Bunkus  <moritz@bunkus.org>

	* mkvmerge, mkvextract: The Matroska reader and the OGM reader
	(mkvmerge) as well as mkvextract will discard empty or 'cleaning
	only' subtitle packets as they are appear in OGMs in order to mark
	the end of an entry.

2003-10-27  Moritz Bunkus  <moritz@bunkus.org>

	* mkvmerge: new feature: Added the ability to read timecodes from
	text files which override the timecodes mkvmerge calculates
	normally.

2003-10-26  Moritz Bunkus  <moritz@bunkus.org>

	* mkvextract: bug fix: Add all the mandatory elements when
	extracting chapters so that the resulting XML can always be used
	directly with mkvmerge again without having to manually add
	e.g. ChapterLanguage.

	* mkvmerge: bug fix; Handle audio tracks from Matroska files with
	the CodecID A_MS/ACM correctly.

2003-10-25  Moritz Bunkus  <moritz@bunkus.org>

	* mkvmerge: Changes to use libmatroska's new lacing code.

2003-10-23  Moritz Bunkus  <moritz@bunkus.org>

	* mkvmerge: bug fix: The VobSub .idx parser was mis-calculating
	the subtitle entry frame sizes.

	* mkvmerge: bug fix: The Vorbis packetizer was miscalculating the
	number of samples to add/remove when using audio sync.

2003-10-22  Moritz Bunkus  <moritz@bunkus.org>

	* mmg: new feature: Added a new menu entry "File -> new" which
	will clear all the current muxing settings.

	* mmg: Added support for VobSub subtitles including their
	compression options. Added the .m4a extension to the 'add file'
	dialog.

	* mmg: bug fix: Made the input boxes for file names (tags and
	chapters) editable so that their contents can be deleted.

	* mkvmerge: Adjusted the compression handling to the final content
	encoding specs.

2003-10-19  Moritz Bunkus  <moritz@bunkus.org>

	* mkvmerge: new feature: Implemented generic support for frame
	compression (mostly useful for VobSub subtitles but could also be
	used for others) and the complete framework for handling content
	encodings in the Matroska reader.

2003-10-18  Moritz Bunkus  <moritz@bunkus.org>

	* mkvinfo: new feature: Dump unknown elements recursively.

2003-10-15  Moritz Bunkus  <moritz@bunkus.org>

	* mkvmerge: bug fix: Made the SRT reader more tolerant regarding
	empty lines.

2003-10-14  Moritz Bunkus  <moritz@bunkus.org>

	* Released v0.7.2.

	* mkvmerge: bug fix: If 'no linking' and splitting was active
	mkvmerge would abort on the start of the second output file due to
	timecodes that were calculated incorrectly.

	* mkvmerge: Implemented some speedups for a couple of container
	formats and track types (mainly AVI reader, MP3/AC3/AAC
	packetizers). Especially noticeable when splitting is active as
	well.

2003-10-12  Moritz Bunkus  <moritz@bunkus.org>

	* mkvextract: bug fix: Support for extracting SBR AAC (previous
	'fix' did not actually fix this).

	* mkvextract: bug fix: All extracted subtitles where written to
	the first output file given, not to the one they were supposed to
	be written to.

2003-10-11  Moritz Bunkus  <moritz@bunkus.org>

	* mmg: bug fix: The 'abort' button was doing nothing under
	Windows.

2003-10-06  Moritz Bunkus  <moritz@bunkus.org>

	* mmg: bug fix: Audio, video and subtitle track selection was
	translated into the wrong command line options.

	* mkvmerge: Replaced the avilib based AVI reading functions with
	AVI classes from Cyrius.

2003-10-03  Moritz Bunkus  <moritz@bunkus.org>

	* Released v0.7.1.

	* Added a guide for mmg including some pictures.

2003-10-01  Moritz Bunkus  <moritz@bunkus.org>

	* mkvmerge: Changed the lacing strategy again. New defaults are
	NOT to write duration elements for all blocks, NOT to use time
	slices and to USE lacing for most audio tracks. This will save
	some space. The downside is that the laced frames 'lose' their
	precise timecode information. Current demuxers don't care and will
	work nevertheless. More sophisticated applications that make use
	of these advanced information (duration elements, time slices) are
	not available at the moment. All these options can be toggled by
	the user with the new/modified options --disable-lacing,
	--enable-durations and --enable-timeslices.

2003-09-29  Moritz Bunkus  <moritz@bunkus.org>

	* mkvmerge: new feature: Attachments are kept when reading
	Matroska files.

2003-09-28  Moritz Bunkus  <moritz@bunkus.org>

	* mmg: new feature: Added a (nearly) full-featured chapter editor.

2003-09-26  Moritz Bunkus  <moritz@bunkus.org>

	* mkvmerge: bug fix: XML chapters were not parsed correctly.

2003-09-24  Moritz Bunkus  <moritz@bunkus.org>

	* mkvmerge: bug fix/new feature: Rewrote the complete MP3
	handling. Now files with ID3 tags (both v1 and v2) are handled
	correctly. All MPEG-1 audio files (all layers) should be handled
	correctly now.

2003-09-23  Moritz Bunkus  <moritz@bunkus.org>

	* mkvextract: new feature: Support for extract HE-AAC tracks to
	.aac files. Bug fix: Missing elements (default values) are handled
	correctly for audio tracks.

2003-09-19  Moritz Bunkus  <moritz@bunkus.org>

	* mkvmerge: bugfix: If attachments were given with path components
	then the path component wasn't discarded for the attachment's
	description on Windows (normally only the file name should be used
	as the attachment's name).

	* mmg: Fixed wrong order of the options --chapters,
	--chapter-language and --chapter-charset.

2003-09-17  Moritz Bunkus  <moritz@bunkus.org>

	* mmg: Added a lot of checks on the data given by the user so that
	invalid data is reported by mmg and not by mkvmerge.

	* mmg: Made the app a GUI app which gets rid of the "DOS box" on
	Windows.

2003-09-16  Moritz Bunkus  <moritz@bunkus.org>

	* mmg: bugfix: Moved the aspect ratio and FourCC input fields from
	the global tab to the input tab where they belong to.

	* mkvmerge: new feature: RealAudio can be read from Matroska
	files.

	* mkvmerge: bugfix: RealVideo was not read correctly from Matroska
	files.

	* mkvmerge: bugfix: The SRT reader would abort if there was more
	than one empty line between subtitle entries line.

	* mkvextract: bugfix: Proper BOMs are written according to the
	desired charset when extracting text subtitles.

	* Released v0.7.0.

	* mkvextract: Add an UTF-8 BOM to extracted SSA/ASS and SRT
	subtitle files. Print warnings for missing durations for text
	subtitle tracks.

2003-09-14  Moritz Bunkus  <moritz@bunkus.org>

	* Added a complete GUI for mkvmerge, mkvmergeGUI (mmg) based on
	the work of Florian Wagner.

2003-09-12  Moritz Bunkus  <moritz@bunkus.org>

	* mkvmerge: Support for setting the track names.

	* mkvmerge: For Matroska source files: If the source contains
	chapters then these are kept unless the user specified chapters
	with --chapters.

2003-09-11  Moritz Bunkus  <moritz@bunkus.org>

	* mkvmerge: Implemented an experimental VobSub reader and
	packetizer. No specs exist for these yet, though.

	* mkvmerge: Improved the support for Matroska files with tracks
	with big gaps between entries, e.g. subtitle tracks whose entries
	are a minute or more apart.

	* mkvmerge: When splitting is active and the source is a Matroska
	file then splitpoints were borked, and the first pass was slow as
	your average mole.

	* mkvmerge: The track UIDs are kept when reading Matroska files
	even when splitting is active.

2003-09-09  Moritz Bunkus  <moritz@bunkus.org>

	* mkvmerge: Added a QuickTime/MP4 reader. Can handle several
	QuickTime video and QuickTime audio formats as well as AAC (both
	'normal' AAC and SBR AAC).

2003-09-08  Moritz Bunkus  <moritz@bunkus.org>

	* mkvmerge: DisplayWidth and DisplayHeight are kept intact when
	reading from a Matroska file but can be overridden with
	--aspect-ratio.

2003-08-30  Moritz Bunkus  <moritz@bunkus.org>

	* Wrote documentation, XML examples and the DTD for the XML
	chapter files.

	* mkvinfo: Rewrote mkvinfo to use libebml's Read() function
	instead of manually reading each and every element.

	* mkvmerge: Added support for XML based chapter files.

2003-08-29  Moritz Bunkus  <moritz@bunkus.org>

	* Released v0.6.5.

2003-08-28  Moritz Bunkus  <moritz@bunkus.org>

	* mkvmerge: On Windows the 'isspace()' function used to trim
	leading and trailing white spaces from tags considered some parts
	of valid UTF-8 character sequences to be white spaces as
	well. Fixed by replacing 'isspace()' with 'isblank()'. Reported
	by Liisachan.

	* mkvmerge: Support for chosing the charset and language used in
	simple chapter files. Suggestion by Liisachan.

	* Rewrote the UTF-8 conversion routines. They should now handle
	U+8000 characters correctly. Reported by Liisachan.

	* mkvmerge: Real reader: For RV40 the actual dimensions were also
	used for the aspect ratio/display dimensions. This has been fixed:
	the actual dimensions are used for PixelWidth/PixelHeight, the
	dimensions stored in the RM container are used for the aspect
	ratio/DisplayWidth & DisplayHeight. Reported by Karl Lillevold.

2003-08-27  Moritz Bunkus  <moritz@bunkus.org>

	* Released v0.6.4.

	* mkvextract: Support for re-creating dropped frames when
	extracting video to an AVI. Works only well if the frame durations
	in the source file are multiples of the frame rate, of course.

	* mkvmerge: The MP3 packetizer did not start at 0 with its
	timecodes. It does now. Reported by alexnoe.

	* mkvmerge: Proper support for dropped frames when reading AVI
	files. Reported by alley_cat, Horváth István.

	* mkvmerge: Fixed some missing default values in the Matroska
	reader (e.g. mono audio files). Reported by Liisachan.

2003-08-25  Moritz Bunkus  <moritz@bunkus.org>

	* mkvmerge: Improved all command line parsing error messages.

	* mkvmerge: Improved the error message for the XML tag file parser
	if an invalid &-sequence is found.

	* mkvextract: Strings are postprocessed so that the special
	characters &, <, >, " are replaced by their HTML equivalents
	&amp;, &lt, &gt; and &quot;.

2003-08-24  Moritz Bunkus  <moritz@bunkus.org>

	* mkvmerge: Disabled lacing by default and renamed --no-lacing to
	--enable-lacing. With all the proper info about the laced frames
	lacing is actually producing larger files than without lacing.

	* mkvmerge: Meta seek element is split into two elements. The
	first's located at the start of the file containing only a small
	number of level 1 elements. The clusters are referenced in a
	second meta seek element located at the end of the file. Removed
	the options "--meta-seek-size" and "--no-meta-seek". Added the
	option to disable that second meta seek entry,
	"--no-clusters-in-meta-seek".

2003-08-22  Moritz Bunkus  <moritz@bunkus.org>

	* mkvextract: Backwards compatibility: Accepts S_SSA and S_ASS as
	valid CodecIDs (new CodecIDs are S_TEXT/SSA and S_TEXT/ASS).

	* mkvmerge: Bugfix: If a subtitle packet was the last packet in a
	cluster then its duration was not written resulting in a broken file.

2003-08-21  Moritz Bunkus  <moritz@bunkus.org>

	* mkvinfo: Added support for the following elements:
	KaxPrevFilename, KaxNextFilename, KaxTrackFlagEnabled,
	KaxTrackName, KaxCodecName, KaxCodecSettings, KaxCodecInfoURL,
	KaxCodecDownloadURL, KaxCodecDecodeAll, KaxTrackOverlay,
	KaxAudioPosition, KaxAudioOutputSamplingFreq, KaxVideoDisplayUnit,
	KaxVideoColourSpace, KaxVideoGamma, KaxVideoFlagInterlaced,
	KaxVideoStereoMode, KaxVideoAspectRatio, KaxClusterPosition,
	KaxClusterPrevSize, KaxBlockVirtual, KaxBlockAdditions,
	KaxBlockMore, KaxBlockAddID, KaxBlockAdditional,
	KaxReferenceVirtual, KaxSliceBlockAddID, KaxChapters,
	KaxEditionEntry, KaxChapterAtom, KaxChapterUID,
	KaxChapterTimeStart, KaxChapterTimeEnd, KaxChapterTrack,
	KaxChapterTrackNumber, KaxChapterDisplay, KaxChapterString,
	KaxChapterLanguage, KaxChapterCountry

2003-08-20  Moritz Bunkus  <moritz@bunkus.org>

	* Released v0.6.3.

	* mkvmerge: The Real reader accepts incomplete video packets and
	tries to re-assemble them instead of aborting with 'die: len !=
	total'.

2003-08-18  Moritz Bunkus  <moritz@bunkus.org>

	* mkvmerge: Implemented a switch that has to be used for SBR AAC /
	AAC+ / HE-AAC if the source file is an AAC file and the AAC file
	contains SBR AAC data (no automatic detection possible in this case!).

2003-08-14  Moritz Bunkus  <moritz@bunkus.org>

	* mkvmerge: Low bitrate AC3 tracks from Real's DNET are identified
	as A_AC3/BSID9 or A_AC3/BSID10.

	* mkvmerge: The RealMedia reader takes the number of packets into
	account when reading which results in better end-of-file detection.

2003-08-12  Moritz Bunkus  <moritz@bunkus.org>

	* Windows versions: Fixed a bug with files bigger than 2GB not
	being recognized. The accompanying error message was "File NAME
	has unknown type. Please have a look at the supported file
	types..."

	* all tools: Fixed a bug which would only allow Matroska files up
	to 4GB to be read. The accompanying error message was "No segment
	found" or something similar.

	* mkvinfo: Unknown elements are properly skipped now.

2003-08-11  Moritz Bunkus  <moritz@bunkus.org>

	* mkvmerge: For RV40 (RealVideo 9) the actual video dimensions are
	decoded from the first video frame.

	* Released v0.6.2.

	* mkvmerge: Video aspect ratio was set wrong if the user did not
	specify any.

	* Released v0.6.1.

	* mkvmerge: RealVideo: Support for all kinds of frames including
	"short" and "merged" frames (results are identical to Gabest's
	output).

2003-08-10  Moritz Bunkus  <moritz@bunkus.org>

	* mkvmerge: The aspect ratio setting will only cause upscaling of
	the current video dimensions which are then put into
	KaxVideoDisplayWidth and KaxVideoDisplayHeight.

	* mkvextract: Changed how the global elements are handled by
	taking the parent's size into account. This re-enables processing
	of files produced with the latest VirtualDubMod.

	* mkvmerge: Changed how the Matroska reader handles global
	elements by taking the parent's size into account. This re-enables
	processing of files produced with the latest VirtualDubMod.

	* mkvinfo: Changed how mkvinfo handles global elements by taking
	the parent's size into account. Hopefully this is now correct.

	* mkvextract: Support for MultiComment tags.

	* mkvmerge: Fixed support for reading MultiComment tags from
	XML tag files.

	* mkvmerge: Allow some slightly broken Matroska files to be
	processed correctly if the reference blocks are off by at most 1ms.

2003-08-09  Moritz Bunkus  <moritz@bunkus.org>

	* mkvmerge: MP3: Better support for other MPEG versions and layers
	(number of samples per packet).

	* mkvinfo: Added Adler32 calculation and display for frame
	contents with the -c option.

	* mkvmerge: RealAudio: "dnet" is actually byte-swapped AC3 and is
	being treated as such (re-swapped and output as AC3).

	* mkvmerge: Fixed a bug with chapters and splitting which would
	crash mkvmerge if no chapter belonged into the output file.

2003-08-06  Moritz Bunkus  <moritz@bunkus.org>

	* Changes for compilation with gcc 2.95.

2003-08-04  Moritz Bunkus  <moritz@bunkus.org>

	* Released v0.6.0.

2003-07-30  Moritz Bunkus  <moritz@bunkus.org>

	* base64tool: Added a tool for Base64 encoding/decoding needed for
	binary elements in the tags.

2003-07-29  Moritz Bunkus  <moritz@bunkus.org>

	* mkvextract: Support for extracting chapter information.

	* mkvmerge: Added support for simple chapter files (CHAPTER01=...,
	CHAPTER01NAME=Hello World etc).

2003-07-26  Moritz Bunkus  <moritz@bunkus.org>

	* mkvmerge: Added support tags based on XML files.

	* mkvextract: Rewrote the command line syntax. Added extracting
	attachments and tags as new options.

	* mkvmerge: Fixed a bug in the SRT reader which would not always
	handle Unix/DOS style new line cases correctly.

2003-07-23  Moritz Bunkus  <moritz@bunkus.org>

	* mkvmerge: Added support for the "SegmentTitle" (general title of
	the file written).

2003-07-16  Moritz Bunkus  <moritz@bunkus.org>

	* mkvmerge: Added support for UTF-8 and UTF-16 encoded text files
	for the SRT and SSA/ASS readers.

2003-07-15  Moritz Bunkus  <moritz@bunkus.org>

	* mkvmerge: The SSA/ASS reader ignored the --sub-charset option
	and always used the current charset to recode the subtitles.

2003-07-14  Moritz Bunkus  <moritz@bunkus.org>

	* mkvmerge: Added support for attaching files to the output
	file(s).

	* mkvinfo: Support for the elements dealing with attachments
	(KaxAttachments, KaxAttached, KaxFileDescription, KaxFileName,
	KaxMimeType, KaxFileData).

2003-07-13  Moritz Bunkus  <moritz@bunkus.org>

	* mkvmerge: Changed the RealVideo packaging method: Subpackets are
	assembled into complete packets so the demuxer does not have to do
	that anymore.

	* mkvmerge: DisplayWidth and DisplayHeight, which form the display
	aspect ratio, are now always written to ease changing them later
	without having to completely remux the file.

2003-07-08  Moritz Bunkus  <moritz@bunkus.org>

	* mkvmerge: Fixed some infinite-reading-from-a-file bug that
	occured on Windows when reading SSA/ASS files.

	* mkvmerge: Fixed a bug which would mostly appear with subtitles
	that have very long ( > 60s) gaps between entries. Here the
	cluster would not been rendered properly leaving mkvmerge either
	comatose ( = endless loop) or just plain dead ( = crashing).

2003-07-07  Moritz Bunkus  <moritz@bunkus.org>

	* mkvinfo: Added support for the rest of the tags:
	KaxTagMultiComment, KaxTagMultiCommentName,
	KaxTagMultiCommentComments and KaxTagMultiCommentLanguage. Almost
	all tags have been successfully tested.

2003-07-06  Moritz Bunkus  <moritz@bunkus.org>

	* Added a RealMedia demuxer that can handle both RealVideo and
	RealAudio (all codecs).

2003-07-02  Moritz Bunkus  <moritz@bunkus.org>

	* mkvinfo: Added support for allmost all tags (totally untested):
	KaxTag KaxTagArchivalLocation KaxTagAudioEncryption
	KaxTagAudioGain KaxTagAudioGenre KaxTagAudioPeak
	KaxTagAudioSpecific KaxTagBibliography KaxTagBPM KaxTagCaptureDPI
	KaxTagCaptureLightness KaxTagCapturePaletteSetting
	KaxTagCaptureSharpness KaxTagChapterUID KaxTagCommercial
	KaxTagCropped KaxTagDate KaxTagDiscTrack KaxTagEncoder
	KaxTagEncodeSettings KaxTagEntity KaxTagEqualisation KaxTagFile
	KaxTagGeneral KaxTagGenres KaxTagIdentifier KaxTagImageSpecific
	KaxTagInitialKey KaxTagKeywords KaxTagLanguage KaxTagLegal
	KaxTagMood KaxTagMultiCommercial KaxTagMultiCommercialAddress
	KaxTagMultiCommercialEmail KaxTagMultiCommercialType
	KaxTagMultiCommercialURL KaxTagMultiDate KaxTagMultiDateDateBegin
	KaxTagMultiDateDateEnd KaxTagMultiDateType KaxTagMultiEntity
	KaxTagMultiEntityAddress KaxTagMultiEntityEmail
	KaxTagMultiEntityName KaxTagMultiEntityType KaxTagMultiEntityURL
	KaxTagMultiIdentifier KaxTagMultiIdentifierBinary
	KaxTagMultiIdentifierString KaxTagMultiIdentifierType
	KaxTagMultiLegal KaxTagMultiLegalAddress KaxTagMultiLegalType
	KaxTagMultiLegalURL KaxTagMultiPrice KaxTagMultiPriceAmount
	KaxTagMultiPriceCurrency KaxTagMultiPricePriceDate
	KaxTagMultiTitle KaxTagMultiTitleAddress KaxTagMultiTitleEdition
	KaxTagMultiTitleEmail KaxTagMultiTitleLanguage
	KaxTagMultiTitleName KaxTagMultiTitleSubTitle KaxTagMultiTitleType
	KaxTagMultiTitleURL KaxTagOfficialAudioFileURL
	KaxTagOfficialAudioSourceURL KaxTagOriginalDimensions
	KaxTagOriginalMediaType KaxTagPlayCounter KaxTagPopularimeter
	KaxTagProduct KaxTagRating KaxTagRecordLocation KaxTags
	KaxTagSetPart KaxTagSource KaxTagSourceForm KaxTagSubGenre
	KaxTagSubject KaxTagTargets KaxTagTitle KaxTagTrackUID
	KaxTagVideoGenre

2003-06-29  Moritz Bunkus  <moritz@bunkus.org>

	* mkvmerge: Support for handling native video tracks (e.g. B
	frames) when reading Matroska files.

	* mkvmerge: Implemented time slice durations , default block
	duration and block durations for slices where necessary.

2003-06-24  Moritz Bunkus  <moritz@bunkus.org>

	* mkvinfo: Support for KaxSegmentFilename, KaxTitle, KaxSlices,
	KaxTimeSlice, KaxSliceLaceNumber, KaxSliceFrameNumber,
	KaxSliceDelay and KaxSliceDuration.

2003-06-22  Moritz Bunkus  <moritz@bunkus.org>

	* Released v0.5.0.

	* Added 'ReferencePriority' element to the known elements for
	mkvinfo.

	* Removed "(mkvinfo) " from mkvinfo's output in order to improve
	readability and save space.

	* --sub-charset now also needs a track ID.

	* Modified the verbosity levels for mkvinfo: The seek head subentries
	and cue subentries will only be shown at level 2 to make the
	output easier to read.

	* The language and default track settings are now kept again if
	not overridden when reading from Matroska files.

2003-06-21  Moritz Bunkus  <moritz@bunkus.org>

	* Added mkvextract which can extract tracks from a Matroska file
	into other files.

2003-06-20  Moritz Bunkus  <moritz@bunkus.org>

	* Switched from cygwin to MinGW32 for the Windows binaries.

	* Fixed a double free() on cleanup (after writing the cues) which
	resulted in a segfault sometimes.

	* Added a SSA/ASS reader.

2003-06-19  Moritz Bunkus  <moritz@bunkus.org>

	* Support for reading text subtitles from Matroska files.

	* Made the AAC reader automatically recognize if a MPEG4 AAC file
	contains the emphasis header (deprecated) or not (current standard).

2003-06-15  Moritz Bunkus  <moritz@bunkus.org>

	* Released v0.4.4.

	* Several options now need an explicity track ID to specify
	which tracks of an input file the option should be applied
	to. These options include --atracks, --vtracks, --stracks, --sync,
	--default-track, --cues and --language.

	* The Matroska reader now handles track selection correctly.

2003-06-13  Moritz Bunkus  <moritz@bunkus.org>

	* Added an option for identifying input files and their track types.

2003-06-12  Moritz Bunkus  <moritz@bunkus.org>

	* Released v0.4.3.

2003-06-11  Moritz Bunkus  <moritz@bunkus.org>

	* Support for proper linking of segments via the segment UIDs. The
	first and last files created can be manually linked to given UIDs.

2003-06-08  Moritz Bunkus  <moritz@bunkus.org>

	* Added support for splitting output files by size or by time and
	limiting the number of output files.

	* Added support for the segment UID/next segment UID/previous
	segment UID.

2003-06-06  Moritz Bunkus  <moritz@bunkus.org>

	* A lot of changes to comply with libmatroska/libebml 0.4.4.

2003-06-03  Moritz Bunkus  <moritz@bunkus.org>

	* Implemented stricter content based file type identification for
	MP3 and AC3 files so that those won't be mis-identified.

2003-05-31  Moritz Bunkus  <moritz@bunkus.org>

	* Some improvements to the mkvinfo GUI (thanks to jcsston for the
	patch/the ideas).

2003-05-29  Moritz Bunkus  <moritz@bunkus.org>

	* Released v0.4.2.

	* Support for some more tags in both mkvmerge and mkvinfo.

	* Fixed a segfault in the Matroska reader.

	* Removed the '--sub-type' switch as all text subtitles will be
	stored in UTF-8 format. Made iconv mandatory in the configure
	checks for this very reason.

	* Added a GUI to mkvinfo.

2003-05-23  Moritz Bunkus  <moritz@bunkus.org>

	* Released v0.4.1.

	* A lot of changes regarding file I/O. Files bigger than 2GB
	should now be handled correctly on both Linux and Windows.

2003-05-22  Moritz Bunkus  <moritz@bunkus.org>

	* Added checks for MP4/Quicktime files which will abort mkvmerge.

	* Support for reading AAC tracks from Matroska files.

	* Released v0.4.0.

2003-05-21  Moritz Bunkus  <moritz@bunkus.org>

	* Some internal changes and enhancements. Code requires libebml
	and libmatroska 0.4.3 now.

2003-05-19  Moritz Bunkus  <moritz@bunkus.org>

	* ADTS headers are stripped from the AAC streams. This is what I'd
	call 'proper AAC support'.

2003-05-18  Moritz Bunkus  <moritz@bunkus.org>

	* Better support for DTS streams in general and for DTS-in-WAV in
	particular (patch by Peter Niemayer <niemayer AT isg.de>).

2003-05-17  Moritz Bunkus  <moritz@bunkus.org>

	* Renamed '--no-utf8-subs' to '--sub-type utf8'. Polished the man
	page regarding subtitle handling.

	* Fixed a bug with mono MP3 files.

	* Added support for AAC files (only those with ADTS headers at the
	moment).

2003-05-15  Moritz Bunkus  <moritz@bunkus.org>

	* Released v0.3.3.

	* If an error occurs while writing to the destination file the
	error is reported and mkvmerge aborts with a non-zero exit code.

	* The OGM reader reported I frames as P frames and vice versa
	round making seeking not really nice ;)

2003-05-11  Moritz Bunkus  <moritz@bunkus.org>

	* Fixed a bug with the AC3 timecode calculation (patch by Peter
	Niemayer <niemayer AT isg.de>).

	* Support for reading DTS files & putting them into Matroska
	(main patch by Peter Niemayer <niemayer AT isg.de>, a few things
	by me).

	* Released v0.3.2.

	* Fixed the huge memory need if reading from AVI files (introduced
	on 2003-05-06 with the internal changes).

	* Proper handling of the 'default track' flag and the language for
	the Matroska reader.

	* Proper handling of the 'default track' flag for all the packetizers.

2003-05-09  Moritz Bunkus  <moritz@bunkus.org>

	* Made mkvtoolnix compile under cygwin.

2003-05-06  Moritz Bunkus  <moritz@bunkus.org>

	* Added support for aspect ratio.

	* Subtitle charsets can be specified with --sub-charset and do not
	rely on the current locale anymore.

	* For the last packet of each track its duration is now stored.

	* A lot of internal changes - I hope nothing has broken... (See
	ChangeLog.cvs for details.)

	* The matroska reader calculated wrong header lengths for Vorbis
	tracks.

2003-05-04  Moritz Bunkus  <moritz@bunkus.org>

	* mkvinfo reports the FourCC for video tracks with a
	CodecID of V_MS/VFW/FOURCC and the format tag for audio tracks
	with a CodecID of A_MS/ACM.

2003-05-03  Moritz Bunkus  <moritz@bunkus.org>

	* Released v0.3.1.

	* Tracks read from a Matroska file will keep their UID if it
	hasn't been used yet.

	* Support for reading text subtitle streams from OGM files.

	* Added support for EbmlVoid everywhere to mkvinfo.

2003-05-02  Moritz Bunkus  <moritz@bunkus.org>

	* Support for KaxTrackLanguage and ISO639 languages.

2003-04-30  Moritz Bunkus  <moritz@bunkus.org>

	* First public release.
<|MERGE_RESOLUTION|>--- conflicted
+++ resolved
@@ -1,16 +1,14 @@
-<<<<<<< HEAD
 2011-10-30  Moritz Bunkus  <moritz@bunkus.org>
 
 	* mmg: bug fix: A utility function for breaking a line into
 	multiple ones was accessing invalid memory in rare situations
 	causing mmg to crash. Could happen e.g. when adding a job to the
 	job queue.
-=======
+
 2011-10-24  Moritz Bunkus  <moritz@bunkus.org>
 
 	* mkvmerge: bug fix: mkvmerge will use DTS instead of PTS for VC1
 	video tracks read from MPEG transport streams.
->>>>>>> 9c049e83
 
 2011-10-23  Moritz Bunkus  <moritz@bunkus.org>
 
